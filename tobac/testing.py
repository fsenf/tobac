"""Containing methods to make simple sample data for testing.

"""

import datetime
from multiprocessing.sharedctypes import Value
import numpy as np
from xarray import DataArray
import pandas as pd


def make_simple_sample_data_2D(data_type="iris"):
<<<<<<< HEAD
    """function creating a simple dataset to use in tests for tobac.
    The grid has a grid spacing of 1km in both horizontal directions and 100 grid cells in x direction and 500 in y direction.
    Time resolution is 1 minute and the total length of the dataset is 100 minutes around a arbitrary date (2000-01-01 12:00).
    The longitude and latitude coordinates are added as 2D aux coordinates and arbitrary, but in realisitic range.
    The data contains a single blob travelling on a linear trajectory through the dataset for part of the time.
    Parameters
    ----------
    data_type: {'iris', 'xarray'}
        The type of dataset to produce. Note that this function currently generates an iris cube
        and if xarray is requested, it simply converts to xarray with the from_iris function in xarray.

    Returns
    -------
    Iris.Cube.cube or xarray.DataArray
        The simple output
=======
    """Create a simple dataset to use in tests.

    The grid has a grid spacing of 1km in both horizontal directions
    and 100 grid cells in x direction and 500 in y direction.
    Time resolution is 1 minute and the total length of the dataset is
    100 minutes around a abritraty date (2000-01-01 12:00).
    The longitude and latitude coordinates are added as 2D aux
    coordinates and arbitrary, but in realisitic range.
    The data contains a single blob travelling on a linear trajectory
    through the dataset for part of the time.

    Parameters
    ----------
    data_type : {'iris', 'xarray'}, optional
        Choose type of the dataset that will be produced.
        Default is 'iris'
>>>>>>> dfe3b38f

    Returns
    -------
    sample_data : iris.cube.Cube or xarray.DataArray
    """

    from iris.cube import Cube
    from iris.coords import DimCoord, AuxCoord

    t_0 = datetime.datetime(2000, 1, 1, 12, 0, 0)

    x = np.arange(0, 100e3, 1000)
    y = np.arange(0, 50e3, 1000)
    t = t_0 + np.arange(0, 100, 1) * datetime.timedelta(minutes=1)
    xx, yy = np.meshgrid(x, y)

    t_temp = np.arange(0, 60, 1)
    track1_t = t_0 + t_temp * datetime.timedelta(minutes=1)
    x_0_1 = 10e3
    y_0_1 = 10e3
    track1_x = x_0_1 + 30 * t_temp * 60
    track1_y = y_0_1 + 14 * t_temp * 60
    track1_magnitude = 10 * np.ones(track1_x.shape)

    data = np.zeros((t.shape[0], y.shape[0], x.shape[0]))
    for i_t, t_i in enumerate(t):
        if np.any(t_i in track1_t):
            x_i = track1_x[track1_t == t_i]
            y_i = track1_y[track1_t == t_i]
            mag_i = track1_magnitude[track1_t == t_i]
            data[i_t] = data[i_t] + mag_i * np.exp(
                -np.power(xx - x_i, 2.0) / (2 * np.power(10e3, 2.0))
            ) * np.exp(-np.power(yy - y_i, 2.0) / (2 * np.power(10e3, 2.0)))

    t_start = datetime.datetime(1970, 1, 1, 0, 0)
    t_points = (t - t_start).astype("timedelta64[ms]").astype(int) / 1000
    t_coord = DimCoord(
        t_points,
        standard_name="time",
        var_name="time",
        units="seconds since 1970-01-01 00:00",
    )
    x_coord = DimCoord(
        x, standard_name="projection_x_coordinate", var_name="x", units="m"
    )
    y_coord = DimCoord(
        y, standard_name="projection_y_coordinate", var_name="y", units="m"
    )
    lat_coord = AuxCoord(
        24 + 1e-5 * xx, standard_name="latitude", var_name="latitude", units="degree"
    )
    lon_coord = AuxCoord(
        150 + 1e-5 * yy, standard_name="longitude", var_name="longitude", units="degree"
    )
    sample_data = Cube(
        data,
        dim_coords_and_dims=[(t_coord, 0), (y_coord, 1), (x_coord, 2)],
        aux_coords_and_dims=[(lat_coord, (1, 2)), (lon_coord, (1, 2))],
        var_name="w",
        units="m s-1",
    )

    if data_type == "xarray":
        sample_data = DataArray.from_iris(sample_data)

    return sample_data


def make_sample_data_2D_3blobs(data_type="iris"):
    """Create a simple dataset to use in tests.

<<<<<<< HEAD
    """function creating a simple dataset to use in tests for tobac. 
    The grid has a grid spacing of 1km in both horizontal directions and 100 grid cells in x direction and 200 in y direction.
    Time resolution is 1 minute and the total length of the dataset is 100 minutes around a abritraty date (2000-01-01 12:00). 
    The longitude and latitude coordinates are added as 2D aux coordinates and arbitrary, but in realisitic range.
    The data contains a three individual blobs travelling on a linear trajectory through the dataset for part of the time.
    
    Parameters
    ----------
    data_type: {'iris', 'xarray'}
        The type of dataset to produce. Note that this function currently generates an iris cube 
        and if xarray is requested, it simply converts to xarray with the from_iris function in xarray.
    
    Returns
    -------
    Iris.Cube.cube or xarray.DataArray
        The simple output
=======
    The grid has a grid spacing of 1km in both horizontal directions
    and 100 grid cells in x direction and 200 in y direction.
    Time resolution is 1 minute and the total length of the dataset is
    100 minutes around a arbitrary date (2000-01-01 12:00).
    The longitude and latitude coordinates are added as 2D aux
    coordinates and arbitrary, but in realisitic range.
    The data contains three individual blobs travelling on a linear
    trajectory through the dataset for part of the time.

    Parameters
    ----------
    data_type : {'iris', 'xarray'}, optional
        Choose type of the dataset that will be produced.
        Default is 'iris'

    Returns
    -------
    sample_data : iris.cube.Cube or xarray.DataArray
>>>>>>> dfe3b38f
    """

    from iris.cube import Cube
    from iris.coords import DimCoord, AuxCoord

    t_0 = datetime.datetime(2000, 1, 1, 12, 0, 0)

    x = np.arange(0, 100e3, 1000)
    y = np.arange(0, 200e3, 1000)
    t = t_0 + np.arange(0, 100, 1) * datetime.timedelta(minutes=1)
    xx, yy = np.meshgrid(x, y)

    t_temp = np.arange(0, 60, 1)
    track1_t = t_0 + t_temp * datetime.timedelta(minutes=1)
    x_0_1 = 10e3
    y_0_1 = 10e3
    track1_x = x_0_1 + 30 * t_temp * 60
    track1_y = y_0_1 + 14 * t_temp * 60
    track1_magnitude = 10 * np.ones(track1_x.shape)

    t_temp = np.arange(0, 30, 1)
    track2_t = t_0 + (t_temp + 40) * datetime.timedelta(minutes=1)
    x_0_2 = 20e3
    y_0_2 = 10e3
    track2_x = x_0_2 + 24 * (t_temp * 60) ** 2 / 1000
    track2_y = y_0_2 + 12 * t_temp * 60
    track2_magnitude = 20 * np.ones(track2_x.shape)

    t_temp = np.arange(0, 20, 1)
    track3_t = t_0 + (t_temp + 50) * datetime.timedelta(minutes=1)
    x_0_3 = 70e3
    y_0_3 = 110e3
    track3_x = x_0_3 + 20 * (t_temp * 60) ** 2 / 1000
    track3_y = y_0_3 + 20 * t_temp * 60
    track3_magnitude = 15 * np.ones(track3_x.shape)

    data = np.zeros((t.shape[0], y.shape[0], x.shape[0]))
    for i_t, t_i in enumerate(t):
        if np.any(t_i in track1_t):
            x_i = track1_x[track1_t == t_i]
            y_i = track1_y[track1_t == t_i]
            mag_i = track1_magnitude[track1_t == t_i]
            data[i_t] = data[i_t] + mag_i * np.exp(
                -np.power(xx - x_i, 2.0) / (2 * np.power(10e3, 2.0))
            ) * np.exp(-np.power(yy - y_i, 2.0) / (2 * np.power(10e3, 2.0)))
        if np.any(t_i in track2_t):
            x_i = track2_x[track2_t == t_i]
            y_i = track2_y[track2_t == t_i]
            mag_i = track2_magnitude[track2_t == t_i]
            data[i_t] = data[i_t] + mag_i * np.exp(
                -np.power(xx - x_i, 2.0) / (2 * np.power(10e3, 2.0))
            ) * np.exp(-np.power(yy - y_i, 2.0) / (2 * np.power(10e3, 2.0)))
        if np.any(t_i in track3_t):
            x_i = track3_x[track3_t == t_i]
            y_i = track3_y[track3_t == t_i]
            mag_i = track3_magnitude[track3_t == t_i]
            data[i_t] = data[i_t] + mag_i * np.exp(
                -np.power(xx - x_i, 2.0) / (2 * np.power(10e3, 2.0))
            ) * np.exp(-np.power(yy - y_i, 2.0) / (2 * np.power(10e3, 2.0)))
    t_start = datetime.datetime(1970, 1, 1, 0, 0)
    t_points = (t - t_start).astype("timedelta64[ms]").astype(int) / 1000
    t_coord = DimCoord(
        t_points,
        standard_name="time",
        var_name="time",
        units="seconds since 1970-01-01 00:00",
    )
    x_coord = DimCoord(
        x, standard_name="projection_x_coordinate", var_name="x", units="m"
    )
    y_coord = DimCoord(
        y, standard_name="projection_y_coordinate", var_name="y", units="m"
    )
    lat_coord = AuxCoord(
        24 + 1e-5 * xx, standard_name="latitude", var_name="latitude", units="degree"
    )
    lon_coord = AuxCoord(
        150 + 1e-5 * yy, standard_name="longitude", var_name="longitude", units="degree"
    )
    sample_data = Cube(
        data,
        dim_coords_and_dims=[(t_coord, 0), (y_coord, 1), (x_coord, 2)],
        aux_coords_and_dims=[(lat_coord, (1, 2)), (lon_coord, (1, 2))],
        var_name="w",
        units="m s-1",
    )

    if data_type == "xarray":
        sample_data = DataArray.from_iris(sample_data)

    return sample_data


def make_sample_data_2D_3blobs_inv(data_type="iris"):
<<<<<<< HEAD
    """function creating a version of the dataset created in the function make_sample_cube_2D, but with switched coordinate order for the horizontal coordinates
    for tests to ensure that this does not affect the results

    Parameters
    ----------
    data_type: {'iris', 'xarray'}
        The type of dataset to produce. Note that this function currently generates an iris cube
        and if xarray is requested, it simply converts to xarray with the from_iris function in xarray.

    Returns
    -------
    Iris.Cube.cube or xarray.DataArray
        The simple output
=======
    """Create a version of the dataset with switched coordinates.

    Create a version of the dataset created in the function
    make_sample_cube_2D, but with switched coordinate order for the
    horizontal coordinates for tests to ensure that this does not
    affect the results.
>>>>>>> dfe3b38f

    Parameters
    ----------
    data_type : {'iris', 'xarray'}, optional
        Choose type of the dataset that will be produced.
        Default is 'iris'

    Returns
    -------
    sample_data : iris.cube.Cube or xarray.DataArray
    """

    from iris.cube import Cube
    from iris.coords import DimCoord, AuxCoord

    t_0 = datetime.datetime(2000, 1, 1, 12, 0, 0)
    x = np.arange(0, 100e3, 1000)
    y = np.arange(0, 200e3, 1000)
    t = t_0 + np.arange(0, 100, 1) * datetime.timedelta(minutes=1)
    yy, xx = np.meshgrid(y, x)

    t_temp = np.arange(0, 60, 1)
    track1_t = t_0 + t_temp * datetime.timedelta(minutes=1)
    x_0_1 = 10e3
    y_0_1 = 10e3
    track1_x = x_0_1 + 30 * t_temp * 60
    track1_y = y_0_1 + 14 * t_temp * 60
    track1_magnitude = 10 * np.ones(track1_x.shape)

    t_temp = np.arange(0, 30, 1)
    track2_t = t_0 + (t_temp + 40) * datetime.timedelta(minutes=1)
    x_0_2 = 20e3
    y_0_2 = 10e3
    track2_x = x_0_2 + 24 * (t_temp * 60) ** 2 / 1000
    track2_y = y_0_2 + 12 * t_temp * 60
    track2_magnitude = 20 * np.ones(track2_x.shape)

    t_temp = np.arange(0, 20, 1)
    track3_t = t_0 + (t_temp + 50) * datetime.timedelta(minutes=1)
    x_0_3 = 70e3
    y_0_3 = 110e3
    track3_x = x_0_3 + 20 * (t_temp * 60) ** 2 / 1000
    track3_y = y_0_3 + 20 * t_temp * 60
    track3_magnitude = 15 * np.ones(track3_x.shape)

    data = np.zeros((t.shape[0], x.shape[0], y.shape[0]))
    for i_t, t_i in enumerate(t):
        if np.any(t_i in track1_t):
            x_i = track1_x[track1_t == t_i]
            y_i = track1_y[track1_t == t_i]
            mag_i = track1_magnitude[track1_t == t_i]
            data[i_t] = data[i_t] + mag_i * np.exp(
                -np.power(xx - x_i, 2.0) / (2 * np.power(10e3, 2.0))
            ) * np.exp(-np.power(yy - y_i, 2.0) / (2 * np.power(10e3, 2.0)))
        if np.any(t_i in track2_t):
            x_i = track2_x[track2_t == t_i]
            y_i = track2_y[track2_t == t_i]
            mag_i = track2_magnitude[track2_t == t_i]
            data[i_t] = data[i_t] + mag_i * np.exp(
                -np.power(xx - x_i, 2.0) / (2 * np.power(10e3, 2.0))
            ) * np.exp(-np.power(yy - y_i, 2.0) / (2 * np.power(10e3, 2.0)))
        if np.any(t_i in track3_t):
            x_i = track3_x[track3_t == t_i]
            y_i = track3_y[track3_t == t_i]
            mag_i = track3_magnitude[track3_t == t_i]
            data[i_t] = data[i_t] + mag_i * np.exp(
                -np.power(xx - x_i, 2.0) / (2 * np.power(10e3, 2.0))
            ) * np.exp(-np.power(yy - y_i, 2.0) / (2 * np.power(10e3, 2.0)))

    t_start = datetime.datetime(1970, 1, 1, 0, 0)
    t_points = (t - t_start).astype("timedelta64[ms]").astype(int) / 1000

    t_coord = DimCoord(
        t_points,
        standard_name="time",
        var_name="time",
        units="seconds since 1970-01-01 00:00",
    )
    x_coord = DimCoord(
        x, standard_name="projection_x_coordinate", var_name="x", units="m"
    )
    y_coord = DimCoord(
        y, standard_name="projection_y_coordinate", var_name="y", units="m"
    )
    lat_coord = AuxCoord(
        24 + 1e-5 * xx, standard_name="latitude", var_name="latitude", units="degree"
    )
    lon_coord = AuxCoord(
        150 + 1e-5 * yy, standard_name="longitude", var_name="longitude", units="degree"
    )

    sample_data = Cube(
        data,
        dim_coords_and_dims=[(t_coord, 0), (y_coord, 2), (x_coord, 1)],
        aux_coords_and_dims=[(lat_coord, (1, 2)), (lon_coord, (1, 2))],
        var_name="w",
        units="m s-1",
    )

    if data_type == "xarray":
        sample_data = DataArray.from_iris(sample_data)

    return sample_data


def make_sample_data_3D_3blobs(data_type="iris", invert_xy=False):
    """Create a simple dataset to use in tests.

<<<<<<< HEAD
    """function creating a simple dataset to use in tests for tobac. 
    The grid has a grid spacing of 1km in both horizontal directions and 100 grid cells in x direction and 200 in y direction.
    Time resolution is 1 minute and the total length of the dataset is 100 minutes around a abritraty date (2000-01-01 12:00). 
    The longitude and latitude coordinates are added as 2D aux coordinates and arbitrary, but in realisitic range.
    The data contains a three individual blobs travelling on a linear trajectory through the dataset for part of the time.
    
    Parameters
    ----------
    data_type: {'iris', 'xarray'}
        The type of dataset to produce. Note that this function currently generates an iris cube 
        and if xarray is requested, it simply converts to xarray with the from_iris function in xarray.
    invert_xy: bool
        True to invert the x and y, false to keep them as they are originally. 
    
    Returns
    -------
    Iris.Cube.cube or xarray.DataArray
        The simple output
=======
    The grid has a grid spacing of 1km in both horizontal directions
    and 100 grid cells in x direction and 200 in y direction.
    Time resolution is 1 minute and the total length of the dataset is
    100 minutes around a abritraty date (2000-01-01 12:00).
    The longitude and latitude coordinates are added as 2D aux
    coordinates and arbitrary, but in realisitic range.
    The data contains three individual blobs travelling on a linear
    trajectory through the dataset for part of the time.
>>>>>>> dfe3b38f

    Parameters
    ----------
    data_type : {'iris', 'xarray'}, optional
        Choose type of the dataset that will be produced.
        Default is 'iris'

    invert_xy : bool, optional
        Flag to determine wether to switch x and y coordinates
        Default is False

    Returns
    -------
    sample_data : iris.cube.Cube or xarray.DataArray
    """

    from iris.cube import Cube
    from iris.coords import DimCoord, AuxCoord

    t_0 = datetime.datetime(2000, 1, 1, 12, 0, 0)

    x = np.arange(0, 100e3, 1000)
    y = np.arange(0, 200e3, 1000)
    z = np.arange(0, 20e3, 1000)

    t = t_0 + np.arange(0, 50, 2) * datetime.timedelta(minutes=1)

    t_temp = np.arange(0, 60, 1)
    track1_t = t_0 + t_temp * datetime.timedelta(minutes=1)
    x_0_1 = 10e3
    y_0_1 = 10e3
    z_0_1 = 4e3
    track1_x = x_0_1 + 30 * t_temp * 60
    track1_y = y_0_1 + 14 * t_temp * 60
    track1_magnitude = 10 * np.ones(track1_x.shape)

    t_temp = np.arange(0, 30, 1)
    track2_t = t_0 + (t_temp + 40) * datetime.timedelta(minutes=1)
    x_0_2 = 20e3
    y_0_2 = 10e3
    z_0_2 = 6e3
    track2_x = x_0_2 + 24 * (t_temp * 60) ** 2 / 1000
    track2_y = y_0_2 + 12 * t_temp * 60
    track2_magnitude = 20 * np.ones(track2_x.shape)

    t_temp = np.arange(0, 20, 1)
    track3_t = t_0 + (t_temp + 50) * datetime.timedelta(minutes=1)
    x_0_3 = 70e3
    y_0_3 = 110e3
    z_0_3 = 8e3
    track3_x = x_0_3 + 20 * (t_temp * 60) ** 2 / 1000
    track3_y = y_0_3 + 20 * t_temp * 60
    track3_magnitude = 15 * np.ones(track3_x.shape)

    if invert_xy == False:
        zz, yy, xx = np.meshgrid(z, y, x, indexing="ij")
        y_dim = 2
        x_dim = 3
        data = np.zeros((t.shape[0], z.shape[0], y.shape[0], x.shape[0]))

    else:
        zz, xx, yy = np.meshgrid(z, x, y, indexing="ij")
        x_dim = 2
        y_dim = 3
        data = np.zeros((t.shape[0], z.shape[0], x.shape[0], y.shape[0]))

    for i_t, t_i in enumerate(t):
        if np.any(t_i in track1_t):
            x_i = track1_x[track1_t == t_i]
            y_i = track1_y[track1_t == t_i]
            z_i = z_0_1
            mag_i = track1_magnitude[track1_t == t_i]
            data[i_t] = data[i_t] + mag_i * np.exp(
                -np.power(xx - x_i, 2.0) / (2 * np.power(10e3, 2.0))
            ) * np.exp(-np.power(yy - y_i, 2.0) / (2 * np.power(10e3, 2.0))) * np.exp(
                -np.power(zz - z_i, 2.0) / (2 * np.power(5e3, 2.0))
            )
        if np.any(t_i in track2_t):
            x_i = track2_x[track2_t == t_i]
            y_i = track2_y[track2_t == t_i]
            z_i = z_0_2
            mag_i = track2_magnitude[track2_t == t_i]
            data[i_t] = data[i_t] + mag_i * np.exp(
                -np.power(xx - x_i, 2.0) / (2 * np.power(10e3, 2.0))
            ) * np.exp(-np.power(yy - y_i, 2.0) / (2 * np.power(10e3, 2.0))) * np.exp(
                -np.power(zz - z_i, 2.0) / (2 * np.power(5e3, 2.0))
            )

        if np.any(t_i in track3_t):
            x_i = track3_x[track3_t == t_i]
            y_i = track3_y[track3_t == t_i]
            z_i = z_0_3
            mag_i = track3_magnitude[track3_t == t_i]
            data[i_t] = data[i_t] + mag_i * np.exp(
                -np.power(xx - x_i, 2.0) / (2 * np.power(10e3, 2.0))
            ) * np.exp(-np.power(yy - y_i, 2.0) / (2 * np.power(10e3, 2.0))) * np.exp(
                -np.power(zz - z_i, 2.0) / (2 * np.power(5e3, 2.0))
            )

    t_start = datetime.datetime(1970, 1, 1, 0, 0)
    t_points = (t - t_start).astype("timedelta64[ms]").astype(int) / 1000
    t_coord = DimCoord(
        t_points,
        standard_name="time",
        var_name="time",
        units="seconds since 1970-01-01 00:00",
    )
    z_coord = DimCoord(z, standard_name="geopotential_height", var_name="z", units="m")
    y_coord = DimCoord(
        y, standard_name="projection_y_coordinate", var_name="y", units="m"
    )
    x_coord = DimCoord(
        x, standard_name="projection_x_coordinate", var_name="x", units="m"
    )
    lat_coord = AuxCoord(
        24 + 1e-5 * xx[0], standard_name="latitude", var_name="latitude", units="degree"
    )
    lon_coord = AuxCoord(
        150 + 1e-5 * yy[0],
        standard_name="longitude",
        var_name="longitude",
        units="degree",
    )
    sample_data = Cube(
        data,
        dim_coords_and_dims=[
            (t_coord, 0),
            (z_coord, 1),
            (y_coord, y_dim),
            (x_coord, x_dim),
        ],
        aux_coords_and_dims=[(lat_coord, (2, 3)), (lon_coord, (2, 3))],
        var_name="w",
        units="m s-1",
    )

    if data_type == "xarray":
        sample_data = DataArray.from_iris(sample_data)

    return sample_data


def make_dataset_from_arr(
    in_arr,
    data_type="xarray",
    time_dim_num=None,
    z_dim_num=None,
    z_dim_name="altitude",
    y_dim_num=0,
    x_dim_num=1,
):
    """Makes a dataset (xarray or iris) for feature detection/segmentation from
    a raw numpy/dask/etc. array.

    Parameters
    ----------
    in_arr: array-like
        The input array to convert to iris/xarray

    data_type: str('xarray' or 'iris'), optional
        Type of the dataset to return
        Default is 'xarray'

    time_dim_num: int or None, optional
        What axis is the time dimension on, None for a single timestep
        Default is None

    z_dim_num: int or None, optional
        What axis is the z dimension on, None for a 2D array
<<<<<<< HEAD
    z_dim_name: str
        What the z dimension name is named
    y_dim_num: int
=======
        Default is None

    y_dim_num: int, optional
>>>>>>> dfe3b38f
        What axis is the y dimension on, typically 0 for a 2D array
        Default is 0

    x_dim_num: int, optional
        What axis is the x dimension on, typically 1 for a 2D array
        Default is 1

    Returns
    -------
    Iris or xarray dataset with everything we need for feature detection/tracking.

    """

    import xarray as xr
    import iris

    has_time = time_dim_num is not None

    is_3D = z_dim_num is not None
    output_arr = xr.DataArray(in_arr)
    if is_3D:
        z_max = in_arr.shape[z_dim_num]

    if has_time:
        time_min = datetime.datetime(2022, 1, 1)
        time_num = in_arr.shape[time_dim_num]

    if data_type == "xarray":
        return output_arr
    elif data_type == "iris":
        out_arr_iris = output_arr.to_iris()

        if is_3D:
            out_arr_iris.add_dim_coord(
                iris.coords.DimCoord(np.arange(0, z_max), standard_name=z_dim_name),
                z_dim_num,
            )
        if has_time:
            if is_3D:
                out_arr_iris.add_dim_coord(
                    iris.coords.DimCoord(
                        pd.date_range(start=time_min, periods=time_num)
                        .values.astype("datetime64[s]")
                        .astype(int),
                        standard_name="time",
                        units="seconds since epoch",
                    ),
                    time_dim_num,
                )
        return out_arr_iris
    else:
        raise ValueError("data_type must be 'xarray' or 'iris'")


def make_feature_blob(
    in_arr,
    h1_loc,
    h2_loc,
    v_loc=None,
    h1_size=1,
    h2_size=1,
    v_size=1,
    shape="rectangle",
    amplitude=1,
    PBC_flag="none",
):
    """Function to make a defined "blob" in location (zloc, yloc, xloc) with
    user-specified shape and amplitude. Note that this function will
    round the size and locations to the nearest point within the array.

    Parameters
    ----------
    in_arr: array-like
        input array to add the "blob" to

    h1_loc: float
        Center hdim_1 location of the blob, required

    h2_loc: float
        Center hdim_2 location of the blob, required

    v_loc: float, optional
        Center vdim location of the blob, optional. If this is None, we assume that the
        dataset is 2D.
        Default is None

    h1_size: float, optional
        Size of the bubble in array coordinates in hdim_1
        Default is 1

    h2_size: float, optional
        Size of the bubble in array coordinates in hdim_2
        Default is 1

    v_size: float, optional
        Size of the bubble in array coordinates in vdim
        Default is 1

    shape: str('rectangle'), optional
        The shape of the blob that is added. For now, this is just rectangle
        'oval' adds an oval/spherical bubble with constant amplitude `amplitude`. We assume that the
        sizes specified are the diameters in each dimension. 
        'rectangle' adds a rectangular/rectangular prism bubble with constant amplitude `amplitude`.
        Default is "rectangle"

    amplitude: float, optional
        Maximum amplitude of the blob
<<<<<<< HEAD
    PBC_flag : str('none', 'hdim_1', 'hdim_2', 'both')
        Sets whether to use periodic boundaries, and if so in which directions.
        'none' means that we do not have periodic boundaries
        'hdim_1' means that we are periodic along hdim1
        'hdim_2' means that we are periodic along hdim2
        'both' means that we are periodic along both horizontal dimensions

=======
        Default is 1
>>>>>>> dfe3b38f

    Returns
    -------
    array-like
        An array with the same type as `in_arr` that has the blob added.
    """

    import xarray as xr

    # Check if z location is there and set our 3D-ness based on this.
    if v_loc is None:
        is_3D = False
        start_loc = 0
        start_v = None
        end_v = None

    else:
        is_3D = True
        start_loc = 1
        v_min = 0
        v_max = in_arr.shape[start_loc]
        start_v = int(np.ceil(max(v_min, v_loc - v_size / 2)))
        end_v = int(np.ceil(min(v_max - 1, v_loc + v_size / 2)))
        if v_size > v_max - v_min:
            raise ValueError("v_size larger than domain size")

    # Get min/max coordinates for hdim_1 and hdim_2
    # Min is inclusive, end is exclusive
    h1_min = 0
    h1_max = in_arr.shape[start_loc]

    h2_min = 0
    h2_max = in_arr.shape[start_loc + 1]

    if (h1_size > h1_max - h1_min) or (h2_size > h2_max - h2_min):
        raise ValueError("Horizontal size larger than domain size")

    # let's get start/end x/y/z
    start_h1 = int(np.ceil(h1_loc - h1_size / 2))
    end_h1 = int(np.ceil(h1_loc + h1_size / 2))

    start_h2 = int(np.ceil(h2_loc - h2_size / 2))
    end_h2 = int(np.ceil(h2_loc + h2_size / 2))

    # get the coordinate sets
    coords_to_fill = get_pbc_coordinates(
        h1_min,
        h1_max,
        h2_min,
        h2_max,
        start_h1,
        end_h1,
        start_h2,
        end_h2,
        PBC_flag=PBC_flag,
    )
    if shape == "rectangle":
        for coord_box in coords_to_fill:
            in_arr = set_arr_2D_3D(
                in_arr,
                amplitude,
                coord_box[0],
                coord_box[1],
                coord_box[2],
                coord_box[3],
                start_v,
                end_v,
            )
        return in_arr


def set_arr_2D_3D(
    in_arr, value, start_h1, end_h1, start_h2, end_h2, start_v=None, end_v=None
):
    """Function to set part of `in_arr` for either 2D or 3D points to `value`.
    If `start_v` and `end_v` are not none, we assume that the array is 3D. If they
    are none, we will set the array as if it is a 2D array.

    Parameters
    ----------
    in_arr: array-like
        Array of values to set

    value: int, float, or array-like of size (end_v-start_v, end_h1-start_h1, end_h2-start_h2)
        The value to assign to in_arr. This will work to assign an array, but the array
        must have the same dimensions as the size specified in the function.

    start_h1: int
        Start index to set for hdim_1

    end_h1: int
        End index to set for hdim_1 (exclusive, so it acts like [start_h1:end_h1])

    start_h2: int
        Start index to set for hdim_2

    end_h2: int
        End index to set for hdim_2

    start_v: int, optional
        Start index to set for vdim
        Default is None

    end_v: int, optional
        End index to set for vdim
        Default is None

    Returns
    -------
    array-like
        in_arr with the new values set.
    """

    if start_v is not None and end_v is not None:
        in_arr[start_v:end_v, start_h1:end_h1, start_h2:end_h2] = value
    else:
        in_arr[start_h1:end_h1, start_h2:end_h2] = value

    return in_arr


def get_single_pbc_coordinate(
    h1_min, h1_max, h2_min, h2_max, h1_coord, h2_coord, PBC_flag="none"
):
    """Function to get the PBC-adjusted coordinate for an original non-PBC adjusted
    coordinate.

    Parameters
    ----------
    h1_min: int
        Minimum point in hdim_1
    h1_max: int
        Maximum point in hdim_1
    h2_min: int
        Minimum point in hdim_2
    h2_max: int
        Maximum point in hdim_2
    h1_coord: int
        hdim_1 query coordinate
    h2_coord: int
        hdim_2 query coordinate
    PBC_flag : str('none', 'hdim_1', 'hdim_2', 'both')
        Sets whether to use periodic boundaries, and if so in which directions.
        'none' means that we do not have periodic boundaries
        'hdim_1' means that we are periodic along hdim1
        'hdim_2' means that we are periodic along hdim2
        'both' means that we are periodic along both horizontal dimensions

    Returns
    -------
    tuple
        Returns a tuple of (hdim_1, hdim_2).

    Raises
    ------
    ValueError
        Raises a ValueError if the point is invalid (e.g., h1_coord < h1_min
        when PBC_flag = 'none')
    """
    # Avoiding duplicating code here, so throwing this into a loop.
    is_pbc = [False, False]
    if PBC_flag in ["hdim_1", "both"]:
        is_pbc[0] = True
    if PBC_flag in ["hdim_2", "both"]:
        is_pbc[1] = True

    out_coords = list()

    for point_query, dim_min, dim_max, dim_pbc in zip(
        [h1_coord, h2_coord], [h1_min, h2_min], [h1_max, h2_max], is_pbc
    ):
        if point_query >= dim_min and point_query < dim_max:
            out_coords.append(point_query)
            continue
        # off at least one domain
        elif point_query < dim_min:
            if not dim_pbc:
                raise ValueError("Point invalid!")
            out_coords.append(point_query + (dim_max - dim_min))
        elif point_query >= dim_max:
            if not dim_pbc:
                raise ValueError("Point invalid!")
            out_coords.append(point_query - (dim_max - dim_min))

    return tuple(out_coords)


def get_pbc_coordinates(
    h1_min,
    h1_max,
    h2_min,
    h2_max,
    h1_start_coord,
    h1_end_coord,
    h2_start_coord,
    h2_end_coord,
    PBC_flag="none",
):
    """Function to get the *actual* coordinate boxes of interest given a set of shifted
    coordinates with periodic boundaries.

    For example, if you pass in [as h1_start_coord, h1_end_coord, h2_start_coord, h2_end_coord]
    (-3, 5, 2,6) with PBC_flag of 'both' or 'hdim_1', h1_max of 10, and h1_min of 0
    this function will return: [(0,5,2,6), (7,10,2,6)].

    If you pass in something outside the bounds of the array, this will truncate your
    requested box. For example, if you pass in [as h1_start_coord, h1_end_coord, h2_start_coord, h2_end_coord]
    (-3, 5, 2,6) with PBC_flag of 'none' or 'hdim_2', this function will return:
    [(0,5,2,6)], assuming h1_min is 0.

    For cases where PBC_flag is 'both' and we have a corner case, it is possible
    to get overlapping boundaries. For example, if you pass in (-6, 5, -6, 5)

    Parameters
    ----------
    h1_min: int
        Minimum array value in hdim_1, typically 0.
    h1_max: int
        Maximum array value in hdim_1 (exclusive). h1_max - h1_min should be the size in h1.
    h2_min: int
        Minimum array value in hdim_2, typically 0.
    h2_max: int
        Maximum array value in hdim_2 (exclusive). h2_max - h2_min should be the size in h2.
    h1_start_coord: int
        Start coordinate in hdim_1. Can be < h1_min if dealing with PBCs.
    h1_end_coord: int
        End coordinate in hdim_1. Can be >= h1_max if dealing with PBCs.
    h2_start_coord: int
        Start coordinate in hdim_2. Can be < h2_min if dealing with PBCs.
    h2_end_coord: int
        End coordinate in hdim_2. Can be >= h2_max if dealing with PBCs.
    PBC_flag : str('none', 'hdim_1', 'hdim_2', 'both')
        Sets whether to use periodic boundaries, and if so in which directions.
        'none' means that we do not have periodic boundaries
        'hdim_1' means that we are periodic along hdim1
        'hdim_2' means that we are periodic along hdim2
        'both' means that we are periodic along both horizontal dimensions

    Returns
    -------
    list of tuples
        A list of tuples containing (h1_start, h1_end, h2_start, h2_end) of each of the
        boxes needed to encompass the coordinates.
    """

    if PBC_flag not in ["none", "hdim_1", "hdim_2", "both"]:
        raise ValueError("PBC_flag must be 'none', 'hdim_1', 'hdim_2', or 'both'")

    h1_start_coords = list()
    h1_end_coords = list()
    h2_start_coords = list()
    h2_end_coords = list()

    # In both of these cases, we just need to truncate the hdim_1 points.
    if PBC_flag in ["none", "hdim_2"]:
        h1_start_coords.append(max(h1_min, h1_start_coord))
        h1_end_coords.append(min(h1_max, h1_end_coord))

    # In both of these cases, we only need to truncate the hdim_2 points.
    if PBC_flag in ["none", "hdim_1"]:
        h2_start_coords.append(max(h2_min, h2_start_coord))
        h2_end_coords.append(min(h2_max, h2_end_coord))

    # If the PBC flag is none, we can just return.
    if PBC_flag == "none":
        return [
            (h1_start_coords[0], h1_end_coords[0], h2_start_coords[0], h2_end_coords[0])
        ]

    # We have at least one periodic boundary.

    # hdim_1 boundary is periodic.
    if PBC_flag in ["hdim_1", "both"]:
        if (h1_end_coord - h1_start_coord) >= (h1_max - h1_min):
            # In this case, we have selected the full h1 length of the domain,
            # so we set the start and end coords to just that.
            h1_start_coords.append(h1_min)
            h1_end_coords.append(h1_max)

        # We know we only have either h1_end_coord > h1_max or h1_start_coord < h1_min
        # and not both. If both are true, the previous if statement should trigger.
        elif h1_start_coord < h1_min:
            # First set of h1 start coordinates
            h1_start_coords.append(h1_min)
            h1_end_coords.append(h1_end_coord)
            # Second set of h1 start coordinates
            pts_from_begin = h1_min - h1_start_coord
            h1_start_coords.append(h1_max - pts_from_begin)
            h1_end_coords.append(h1_max)

        elif h1_end_coord > h1_max:
            h1_start_coords.append(h1_start_coord)
            h1_end_coords.append(h1_max)
            pts_from_end = h1_end_coord - h1_max
            h1_start_coords.append(h1_min)
            h1_end_coords.append(h1_min + pts_from_end)

        # We have no PBC-related issues, actually
        else:
            h1_start_coords.append(h1_start_coord)
            h1_end_coords.append(h1_end_coord)

    if PBC_flag in ["hdim_2", "both"]:
        if (h2_end_coord - h2_start_coord) >= (h2_max - h2_min):
            # In this case, we have selected the full h2 length of the domain,
            # so we set the start and end coords to just that.
            h2_start_coords.append(h2_min)
            h2_end_coords.append(h2_max)

        # We know we only have either h1_end_coord > h1_max or h1_start_coord < h1_min
        # and not both. If both are true, the previous if statement should trigger.
        elif h2_start_coord < h2_min:
            # First set of h1 start coordinates
            h2_start_coords.append(h2_min)
            h2_end_coords.append(h2_end_coord)
            # Second set of h1 start coordinates
            pts_from_begin = h2_min - h2_start_coord
            h2_start_coords.append(h2_max - pts_from_begin)
            h2_end_coords.append(h2_max)

        elif h2_end_coord > h2_max:
            h2_start_coords.append(h2_start_coord)
            h2_end_coords.append(h2_max)
            pts_from_end = h2_end_coord - h2_max
            h2_start_coords.append(h2_min)
            h2_end_coords.append(h2_min + pts_from_end)

        # We have no PBC-related issues, actually
        else:
            h2_start_coords.append(h2_start_coord)
            h2_end_coords.append(h2_end_coord)

    out_coords = list()
    for h1_start_coord_single, h1_end_coord_single in zip(
        h1_start_coords, h1_end_coords
    ):
        for h2_start_coord_single, h2_end_coord_single in zip(
            h2_start_coords, h2_end_coords
        ):
            out_coords.append(
                (
                    h1_start_coord_single,
                    h1_end_coord_single,
                    h2_start_coord_single,
                    h2_end_coord_single,
                )
            )
    return out_coords


def generate_single_feature(
    start_h1,
    start_h2,
    start_v=None,
    spd_h1=1,
    spd_h2=1,
    spd_v=1,
    min_h1=0,
    max_h1=None,
    min_h2=0,
    max_h2=None,
    num_frames=1,
    dt=datetime.timedelta(minutes=5),
    start_date=datetime.datetime(2022, 1, 1, 0),
    PBC_flag="none",
    frame_start=0,
    feature_num=1,
    feature_size=None,
    threshold_val=None,
):
    """Function to generate a dummy feature dataframe to test the tracking functionality

    Parameters
    ----------
    start_h1: float
        Starting point of the feature in hdim_1 space

    start_h2: float
        Starting point of the feature in hdim_2 space

    start_v: float, optional
        Starting point of the feature in vdim space (if 3D). For 2D, set to None.
        Default is None

    spd_h1: float, optional
        Speed (per frame) of the feature in hdim_1
        Default is 1

    spd_h2: float, optional
        Speed (per frame) of the feature in hdim_2
        Default is 1

    spd_v: float, optional
        Speed (per frame) of the feature in vdim
        Default is 1

    min_h1: int, optional
        Minimum value of hdim_1 allowed. If PBC_flag is not 'none', then
        this will be used to know when to wrap around periodic boundaries.
        If PBC_flag is 'none', features will disappear if they are above/below
        these bounds.
        Default is 0

    max_h1: int, optional
        Similar to min_h1, but the max value of hdim_1 allowed.
        Default is 1000

    min_h2: int, optional
        Similar to min_h1, but the minimum value of hdim_2 allowed.
        Default is 0

    max_h2: int, optional
        Similar to min_h1, but the maximum value of hdim_2 allowed.
        Default is 1000

    num_frames: int, optional
        Number of frames to generate
        Default is 1

    dt: datetime.timedelta, optional
        Difference in time between each frame
        Default is datetime.timedelta(minutes=5)

    start_date: datetime.datetime, optional
        Start datetime
<<<<<<< HEAD
    PBC_flag : str('none', 'hdim_1', 'hdim_2', 'both')
        Sets whether to use periodic boundaries, and if so in which directions.
        'none' means that we do not have periodic boundaries
        'hdim_1' means that we are periodic along hdim1
        'hdim_2' means that we are periodic along hdim2
        'both' means that we are periodic along both horizontal dimensions
    frame_start: int
=======
        Default is datetime.datetime(2022, 1, 1, 0)

    frame_start: int, optional
>>>>>>> dfe3b38f
        Number to start the frame at
        Default is 1

    feature_num: int, optional
        What number to start the feature at
<<<<<<< HEAD
    feature_size: int or None
        'num' column in output; feature size
        If None, doesn't set this column
    threshold_val: float or None
        Threshold value of this feature
=======
        Default is 1
>>>>>>> dfe3b38f
    """

    if max_h1 is None or max_h2 is None:
        raise ValueError("Max coords must be specified.")

    out_list_of_dicts = list()
    curr_h1 = start_h1
    curr_h2 = start_h2
    curr_v = start_v
    curr_dt = start_date
    is_3D = not (start_v is None)
    for i in range(num_frames):
        curr_dict = dict()
        curr_h1, curr_h2 = get_single_pbc_coordinate(
            min_h1, max_h1, min_h2, max_h2, curr_h1, curr_h2, PBC_flag
        )
        curr_dict["hdim_1"] = curr_h1
        curr_dict["hdim_2"] = curr_h2
        curr_dict["frame"] = frame_start + i
        if curr_v is not None:
            curr_dict["vdim"] = curr_v
            curr_v += spd_v
        curr_dict["time"] = curr_dt
        curr_dict["feature"] = feature_num + i
        if feature_size is not None:
            curr_dict["num"] = feature_size
        if threshold_val is not None:
            curr_dict["threshold_value"] = threshold_val
        curr_h1 += spd_h1
        curr_h2 += spd_h2
        curr_dt += dt
        out_list_of_dicts.append(curr_dict)

    return pd.DataFrame.from_dict(out_list_of_dicts)


def get_start_end_of_feat(center_point, size, axis_min, axis_max, is_pbc=False):
    """Gets the start and ending points for a feature given a size and PBC
    conditions

    Parameters
    ----------
    center_point: float
        The center point of the feature
    size: float
        The size of the feature in this dimension
    axis_min: int
        Minimum point on the axis (usually 0)
    axis_max: int
        Maximum point on the axis (exclusive). This is 1 after
        the last real point on the axis, such that axis_max - axis_min
        is the size of the axis
    is_pbc: bool
        True if we should give wrap around points, false if we shouldn't.

    Returns
    -------
    tuple (start_point, end_point)
    Note that if is_pbc is True, start_point can be less than axis_min and
    end_point can be greater than or equal to axis_max. This is designed to be used with
    ```get_pbc_coordinates```
    """
    import numpy as np

    min_pt = int(np.ceil(center_point - size / 2))
    max_pt = int(np.ceil(center_point + size / 2))
    # adjust points for boundaries, if needed.
    if min_pt < axis_min and not is_pbc:
        min_pt = axis_min
    if max_pt > axis_max and not is_pbc:
        max_pt = axis_max

    return (min_pt, max_pt)


def generate_grid_coords(min_max_coords, lengths):
    """Generates a grid of coordinates, such as fake lat/lons for testing.

    Parameters
    ----------
    min_max_coords: array-like, either length 2, length 4, or length 6.
        The minimum and maximum values in each dimension as:
        (min_dim1, max_dim1, min_dim2, max_dim2, min_dim3, max_dim3) to use
        all 3 dimensions. You can omit any dimensions that you aren't using.
    lengths: array-like, either length 1, 2, or 3.
        The lengths of values in each dimension. Length must equal 1/2 the length
        of min_max_coords.

    Returns
    -------
    1, 2, or 3 array-likes
        array-like of grid coordinates in the number of dimensions requested
        and with the number of arrays specified (meshed coordinates)

    """
    import numpy as np

    if len(min_max_coords) != len(lengths) * 2:
        raise ValueError(
            "The length of min_max_coords must be exactly 2 times"
            " the length of lengths."
        )

    if len(lengths) == 1:
        return np.mgrid[
            min_max_coords[0] : min_max_coords[1] : complex(imag=lengths[0])
        ]

    if len(lengths) == 2:
        return np.mgrid[
            min_max_coords[0] : min_max_coords[1] : complex(imag=lengths[0]),
            min_max_coords[2] : min_max_coords[3] : complex(imag=lengths[1]),
        ]

    if len(lengths) == 3:
        return np.mgrid[
            min_max_coords[0] : min_max_coords[1] : complex(imag=lengths[0]),
            min_max_coords[2] : min_max_coords[3] : complex(imag=lengths[1]),
            min_max_coords[4] : min_max_coords[5] : complex(imag=lengths[2]),
        ]<|MERGE_RESOLUTION|>--- conflicted
+++ resolved
@@ -10,23 +10,6 @@
 
 
 def make_simple_sample_data_2D(data_type="iris"):
-<<<<<<< HEAD
-    """function creating a simple dataset to use in tests for tobac.
-    The grid has a grid spacing of 1km in both horizontal directions and 100 grid cells in x direction and 500 in y direction.
-    Time resolution is 1 minute and the total length of the dataset is 100 minutes around a arbitrary date (2000-01-01 12:00).
-    The longitude and latitude coordinates are added as 2D aux coordinates and arbitrary, but in realisitic range.
-    The data contains a single blob travelling on a linear trajectory through the dataset for part of the time.
-    Parameters
-    ----------
-    data_type: {'iris', 'xarray'}
-        The type of dataset to produce. Note that this function currently generates an iris cube
-        and if xarray is requested, it simply converts to xarray with the from_iris function in xarray.
-
-    Returns
-    -------
-    Iris.Cube.cube or xarray.DataArray
-        The simple output
-=======
     """Create a simple dataset to use in tests.
 
     The grid has a grid spacing of 1km in both horizontal directions
@@ -43,7 +26,6 @@
     data_type : {'iris', 'xarray'}, optional
         Choose type of the dataset that will be produced.
         Default is 'iris'
->>>>>>> dfe3b38f
 
     Returns
     -------
@@ -115,24 +97,6 @@
 def make_sample_data_2D_3blobs(data_type="iris"):
     """Create a simple dataset to use in tests.
 
-<<<<<<< HEAD
-    """function creating a simple dataset to use in tests for tobac. 
-    The grid has a grid spacing of 1km in both horizontal directions and 100 grid cells in x direction and 200 in y direction.
-    Time resolution is 1 minute and the total length of the dataset is 100 minutes around a abritraty date (2000-01-01 12:00). 
-    The longitude and latitude coordinates are added as 2D aux coordinates and arbitrary, but in realisitic range.
-    The data contains a three individual blobs travelling on a linear trajectory through the dataset for part of the time.
-    
-    Parameters
-    ----------
-    data_type: {'iris', 'xarray'}
-        The type of dataset to produce. Note that this function currently generates an iris cube 
-        and if xarray is requested, it simply converts to xarray with the from_iris function in xarray.
-    
-    Returns
-    -------
-    Iris.Cube.cube or xarray.DataArray
-        The simple output
-=======
     The grid has a grid spacing of 1km in both horizontal directions
     and 100 grid cells in x direction and 200 in y direction.
     Time resolution is 1 minute and the total length of the dataset is
@@ -151,7 +115,6 @@
     Returns
     -------
     sample_data : iris.cube.Cube or xarray.DataArray
->>>>>>> dfe3b38f
     """
 
     from iris.cube import Cube
@@ -246,28 +209,12 @@
 
 
 def make_sample_data_2D_3blobs_inv(data_type="iris"):
-<<<<<<< HEAD
-    """function creating a version of the dataset created in the function make_sample_cube_2D, but with switched coordinate order for the horizontal coordinates
-    for tests to ensure that this does not affect the results
-
-    Parameters
-    ----------
-    data_type: {'iris', 'xarray'}
-        The type of dataset to produce. Note that this function currently generates an iris cube
-        and if xarray is requested, it simply converts to xarray with the from_iris function in xarray.
-
-    Returns
-    -------
-    Iris.Cube.cube or xarray.DataArray
-        The simple output
-=======
     """Create a version of the dataset with switched coordinates.
 
     Create a version of the dataset created in the function
     make_sample_cube_2D, but with switched coordinate order for the
     horizontal coordinates for tests to ensure that this does not
     affect the results.
->>>>>>> dfe3b38f
 
     Parameters
     ----------
@@ -376,26 +323,6 @@
 def make_sample_data_3D_3blobs(data_type="iris", invert_xy=False):
     """Create a simple dataset to use in tests.
 
-<<<<<<< HEAD
-    """function creating a simple dataset to use in tests for tobac. 
-    The grid has a grid spacing of 1km in both horizontal directions and 100 grid cells in x direction and 200 in y direction.
-    Time resolution is 1 minute and the total length of the dataset is 100 minutes around a abritraty date (2000-01-01 12:00). 
-    The longitude and latitude coordinates are added as 2D aux coordinates and arbitrary, but in realisitic range.
-    The data contains a three individual blobs travelling on a linear trajectory through the dataset for part of the time.
-    
-    Parameters
-    ----------
-    data_type: {'iris', 'xarray'}
-        The type of dataset to produce. Note that this function currently generates an iris cube 
-        and if xarray is requested, it simply converts to xarray with the from_iris function in xarray.
-    invert_xy: bool
-        True to invert the x and y, false to keep them as they are originally. 
-    
-    Returns
-    -------
-    Iris.Cube.cube or xarray.DataArray
-        The simple output
-=======
     The grid has a grid spacing of 1km in both horizontal directions
     and 100 grid cells in x direction and 200 in y direction.
     Time resolution is 1 minute and the total length of the dataset is
@@ -404,7 +331,6 @@
     coordinates and arbitrary, but in realisitic range.
     The data contains three individual blobs travelling on a linear
     trajectory through the dataset for part of the time.
->>>>>>> dfe3b38f
 
     Parameters
     ----------
@@ -574,15 +500,9 @@
 
     z_dim_num: int or None, optional
         What axis is the z dimension on, None for a 2D array
-<<<<<<< HEAD
     z_dim_name: str
         What the z dimension name is named
     y_dim_num: int
-=======
-        Default is None
-
-    y_dim_num: int, optional
->>>>>>> dfe3b38f
         What axis is the y dimension on, typically 0 for a 2D array
         Default is 0
 
@@ -684,23 +604,20 @@
     shape: str('rectangle'), optional
         The shape of the blob that is added. For now, this is just rectangle
         'oval' adds an oval/spherical bubble with constant amplitude `amplitude`. We assume that the
-        sizes specified are the diameters in each dimension. 
+        sizes specified are the diameters in each dimension.
         'rectangle' adds a rectangular/rectangular prism bubble with constant amplitude `amplitude`.
         Default is "rectangle"
 
     amplitude: float, optional
         Maximum amplitude of the blob
-<<<<<<< HEAD
+        Default is 1
+
     PBC_flag : str('none', 'hdim_1', 'hdim_2', 'both')
         Sets whether to use periodic boundaries, and if so in which directions.
         'none' means that we do not have periodic boundaries
         'hdim_1' means that we are periodic along hdim1
         'hdim_2' means that we are periodic along hdim2
         'both' means that we are periodic along both horizontal dimensions
-
-=======
-        Default is 1
->>>>>>> dfe3b38f
 
     Returns
     -------
@@ -1126,7 +1043,8 @@
 
     start_date: datetime.datetime, optional
         Start datetime
-<<<<<<< HEAD
+        Default is datetime.datetime(2022, 1, 1, 0)
+
     PBC_flag : str('none', 'hdim_1', 'hdim_2', 'both')
         Sets whether to use periodic boundaries, and if so in which directions.
         'none' means that we do not have periodic boundaries
@@ -1134,25 +1052,17 @@
         'hdim_2' means that we are periodic along hdim2
         'both' means that we are periodic along both horizontal dimensions
     frame_start: int
-=======
-        Default is datetime.datetime(2022, 1, 1, 0)
-
-    frame_start: int, optional
->>>>>>> dfe3b38f
         Number to start the frame at
         Default is 1
 
     feature_num: int, optional
         What number to start the feature at
-<<<<<<< HEAD
+        Default is 1
     feature_size: int or None
         'num' column in output; feature size
         If None, doesn't set this column
     threshold_val: float or None
         Threshold value of this feature
-=======
-        Default is 1
->>>>>>> dfe3b38f
     """
 
     if max_h1 is None or max_h2 is None:
