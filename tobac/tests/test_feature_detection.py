--- conflicted
+++ resolved
@@ -693,7 +693,6 @@
         assert coord.name() in fd_output_first
 
 
-<<<<<<< HEAD
 def test_strict_thresholding():
     """Tests that strict_thresholding prevents detection of features that have not met all
     previous n_min_threshold values"""
@@ -745,7 +744,8 @@
     )
     assert len(features) == 1
     assert features["threshold_value"].item() == thresholds[0]
-=======
+
+
 @pytest.mark.parametrize(
     "h1_indices, h2_indices, max_h1, max_h2, PBC_flag, position_threshold, expected_output",
     (
@@ -921,5 +921,4 @@
     )
     assert len(fd_output) == 1
     assert fd_output.iloc[0]["hdim_1"] == pytest.approx(24.5)
-    assert fd_output.iloc[0]["hdim_2"] == pytest.approx(24.5)
->>>>>>> 90ba0040
+    assert fd_output.iloc[0]["hdim_2"] == pytest.approx(24.5)