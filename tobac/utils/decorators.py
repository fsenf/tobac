--- conflicted
+++ resolved
@@ -182,17 +182,9 @@
                 if type(output) == tuple:
                     output = tuple(
                         [
-<<<<<<< HEAD
                             output_item.to_iris().copy(output_item.data)
                             if type(output_item) == xarray.DataArray
                             else output_item
-=======
-                            (
-                                xarray.DataArray.to_iris(output_item)
-                                if type(output_item) == xarray.DataArray
-                                else output_item
-                            )
->>>>>>> 76fdd712
                             for output_item in output
                         ]
                     )
@@ -252,17 +244,9 @@
                 # print("converting xarray to iris and back")
                 args = tuple(
                     [
-<<<<<<< HEAD
                         arg.to_iris().copy(arg.data)
                         if type(arg) == xarray.DataArray
                         else arg
-=======
-                        (
-                            xarray.DataArray.to_iris(arg)
-                            if type(arg) == xarray.DataArray
-                            else arg
-                        )
->>>>>>> 76fdd712
                         for arg in args
                     ]
                 )
@@ -360,23 +344,11 @@
                 if type(output) == tuple:
                     output = tuple(
                         [
-<<<<<<< HEAD
                             output_item.to_iris().copy(output_item.data)
                             if type(output_item) == xarray.DataArray
                             else output_item.to_dataframe()
                             if type(output_item) == xarray.Dataset
                             else output_item
-=======
-                            (
-                                xarray.DataArray.to_iris(output_item)
-                                if type(output_item) == xarray.DataArray
-                                else (
-                                    output_item.to_dataframe()
-                                    if type(output_item) == xarray.Dataset
-                                    else output_item
-                                )
-                            )
->>>>>>> 76fdd712
                             for output_item in output
                         ]
                     )
