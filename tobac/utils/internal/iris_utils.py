--- conflicted
+++ resolved
@@ -370,11 +370,7 @@
         ndim_vertical = vertical_coord
         vertical_axis = None
     else:
-<<<<<<< HEAD
-        vertical_axis = tb_utils_gi.find_vertical_axis_from_coord(
-=======
         vertical_axis = tb_utils_gi.find_vertical_coord_name(
->>>>>>> d6469b1c
             variable_cube, vertical_coord=vertical_coord
         )
 
