--- conflicted
+++ resolved
@@ -1131,12 +1131,7 @@
         )
     return features_thresholds
 
-
-<<<<<<< HEAD
 @internal_utils.irispandas_to_xarray(save_iris_info=True)
-=======
-@decorators.xarray_to_iris
->>>>>>> e3c14144
 def feature_detection_multithreshold(
     field_in: xr.DataArray,
     dxy: float = None,
