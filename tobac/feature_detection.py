--- conflicted
+++ resolved
@@ -1241,18 +1241,12 @@
     strict_thresholding: bool = False,
     statistic: Union[dict[str, Union[Callable, tuple[Callable, dict]]], None] = None,
     statistics_unsmoothed: bool = False,
-<<<<<<< HEAD
     return_regions: bool = False,
     return_labels: bool = False,
-    preserve_iris_datetime_types: bool = True,
+    use_standard_names: Optional[bool] = None,
+    converted_from_iris: bool = False,
     **kwargs: dict[str, Any],
 ) -> Union[pd.DataFrame, tuple[xr.DataArray, pd.DataFrame]]:
-=======
-    use_standard_names: Optional[bool] = None,
-    converted_from_iris: bool = False,
-    **kwargs,
-) -> pd.DataFrame:
->>>>>>> 7876d8f5
     """Perform feature detection based on contiguous regions.
 
     The regions are above/below a threshold.
@@ -1334,7 +1328,11 @@
         If True, a feature can only be detected if all previous thresholds have been met.
         Default is False.
 
-<<<<<<< HEAD
+    use_standard_names: bool
+        If true, when interpolating a coordinate, it looks for a standard_name
+        and uses that to name the output coordinate, to mimic iris functionality.
+        If false, uses the actual name of the coordinate to output.
+
     statistic : dict, optional
         Default is None. Optional parameter to calculate bulk statistics within feature detection.
         Dictionary with callable function(s) to apply over the region of each detected feature and
@@ -1349,12 +1347,6 @@
 
     return_labels: bool, optional
         Default is False. If True, return the label fields.
-=======
-    use_standard_names: bool
-        If true, when interpolating a coordinate, it looks for a standard_name
-        and uses that to name the output coordinate, to mimic iris functionality.
-        If false, uses the actual name of the coordinate to output.
->>>>>>> 7876d8f5
 
     preserve_iris_datetime_types: bool, optional, default: True
         If True, for iris input, preserve the original datetime type (typically
@@ -1595,13 +1587,6 @@
                 )
             features = pd.concat(filtered_features, ignore_index=True)
 
-<<<<<<< HEAD
-            features = add_coordinates(
-                features,
-                field_in,
-                preserve_iris_datetime_types=kwargs["converted_from_iris"]
-                & preserve_iris_datetime_types,
-            )
 
         # regions and label fields are not filtered currently
         if return_regions or return_labels:
@@ -1611,8 +1596,6 @@
                 "Filtering need to be done manually using the feature dataframe."
             )
 
-=======
->>>>>>> 7876d8f5
     else:
         features = None
         logging.debug("No features detected")
