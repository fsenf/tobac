"""Provide feature detection.

This module can work with any two-dimensional field.
To identify the features, contiguous regions above or 
below a threshold are determined and labelled individually.
To describe the specific location of the feature at a 
specific point in time, different spatial properties 
are used to describe the identified region. [2]_

References
----------
.. Heikenfeld, M., Marinescu, P. J., Christensen, M.,
   Watson-Parris, D., Senf, F., van den Heever, S. C.
   & Stier, P. (2019). tobac 1.2: towards a flexible 
   framework for tracking and analysis of clouds in 
   diverse datasets. Geoscientific Model Development,
   12(11), 4551-4570.
"""

from __future__ import annotations
from typing import Optional, Union, Callable
import warnings
import logging

from typing_extensions import Literal

import numpy as np
import pandas as pd
from scipy.spatial import KDTree
from sklearn.neighbors import BallTree
import iris
import xarray as xr

from tobac.utils import internal as internal_utils
from tobac.utils import decorators

from tobac.utils import periodic_boundaries as pbc_utils
from tobac.utils.general import spectral_filtering
from tobac.utils import get_statistics
import warnings

# from typing_extensions import Literal
import iris
import iris.cube


def feature_position(
    hdim1_indices: list[int],
    hdim2_indices: list[int],
    vdim_indices: Union[list[int], None] = None,
    region_small: np.ndarray = None,
    region_bbox: Union[list[int], tuple[int]] = None,
    track_data: np.ndarray = None,
    threshold_i: float = None,
    position_threshold: Literal[
        "center", "extreme", "weighted_diff", "weighted abs"
    ] = "center",
    target: Literal["maximum", "minimum"] = None,
    PBC_flag: Literal["none", "hdim_1", "hdim_2", "both"] = "none",
    hdim1_min: int = 0,
    hdim1_max: int = 0,
    hdim2_min: int = 0,
    hdim2_max: int = 0,
) -> tuple[float]:
    """Determine feature position with regard to the horizontal
    dimensions in pixels from the identified region above
    threshold values

    Parameters
    ----------
    hdim1_indices : list
        indices of pixels in region along first horizontal
        dimension

    hdim2_indices : list
        indices of pixels in region along second horizontal
        dimension

    vdim_indices : list, optional
        List of indices of feature along optional vdim (typically ```z```)

    region_small : 2D or 3D array-like
        A true/false array containing True where the threshold
        is met and false where the threshold isn't met. This
        array should be the the size specified by region_bbox,
        and can be a subset of the overall input array
        (i.e., ```track_data```).

    region_bbox : list or tuple with length of 4 or 6
        The coordinates that region_small occupies within the total track_data
        array. This is in the order that the coordinates come from the
        ```get_label_props_in_dict``` function. For 2D data, this should be:
        (hdim1 start, hdim 2 start, hdim 1 end, hdim 2 end). For 3D data, this
        is: (vdim start, hdim1 start, hdim 2 start, vdim end, hdim 1 end, hdim 2 end).

    track_data : 2D or 3D array-like
        2D or 3D array containing the data

    threshold_i : float
        The threshold value that we are testing against

    position_threshold : {'center', 'extreme', 'weighted_diff', '
                          weighted abs'}
        How to select the single point position from our data.
        'center' picks the geometrical centre of the region,
        and is typically not recommended. 'extreme' picks the
        maximum or minimum value inside the region (max/min set by
         ```target```) 'weighted_diff' picks the centre of the
         region weighted by the distance from the threshold value
        'weighted_abs' picks the centre of the region weighted by
        the absolute values of the field

    target : {'maximum', 'minimum'}
        Used only when position_threshold is set to 'extreme',
        this sets whether it is looking for maxima or minima.

    PBC_flag : {'none', 'hdim_1', 'hdim_2', 'both'}
        Sets whether to use periodic boundaries, and if so in which directions.
        'none' means that we do not have periodic boundaries
        'hdim_1' means that we are periodic along hdim1
        'hdim_2' means that we are periodic along hdim2
        'both' means that we are periodic along both horizontal dimensions

    hdim1_min : int
        Minimum real array index of the first horizontal dimension (for PBCs)

    hdim1_max: int
        Maximum real array index of the first horizontal dimension (for PBCs)
        Note that this coordinate is INCLUSIVE, meaning that this is
        the maximum coordinate value, and it is not a length.

    hdim2_min : int
        Minimum real array index of the first horizontal dimension (for PBCs)

    hdim2_max : int
        Maximum real array index of the first horizontal dimension (for PBCs)
        Note that this coordinate is INCLUSIVE, meaning that this is
        the maximum coordinate value, and it is not a length.

    Returns
    -------
    2-element or 3-element tuple of floats
        If input data is 2D, this will be a 2-element tuple of floats,
        where the first element is the feature position along the first
        horizontal dimension and the second element is the feature position
        along the second horizontal dimension.
        If input data is 3D, this will be a 3-element tuple of floats, where
        the first element is the feature position along the vertical dimension
        and the second two elements are the feature position on the first and
        second horizontal dimensions.
        Note for PBCs: this point *can* be >hdim1_max or hdim2_max if the
        point is between hdim1_max and hdim1_min. For example, if a feature
        lies exactly between hdim1_max and hdim1_min, the output could be
        between hdim1_max and hdim1_max+1. While a value between hdim1_min-1
        and hdim1_min would also be valid, we choose to overflow on the max side of things.
    """

    # First, if necessary, run PBC processing.
    # processing of PBC indices
    # checks to see if minimum and maximum values are present in dimensional array
    # then if true, adds max value to any indices past the halfway point of their
    # respective dimension. this, in essence, shifts the set of points to the high side.
    pbc_options = ["hdim_1", "hdim_2", "both"]

    if len(region_bbox) == 4:
        # 2D case
        is_3D = False
        track_data_region = track_data[
            region_bbox[0] : region_bbox[2], region_bbox[1] : region_bbox[3]
        ]
    elif len(region_bbox) == 6:
        # 3D case
        is_3D = True
        track_data_region = track_data[
            region_bbox[0] : region_bbox[3],
            region_bbox[1] : region_bbox[4],
            region_bbox[2] : region_bbox[5],
        ]
    else:
        raise ValueError("region_bbox must have 4 or 6 elements.")
    # whether or not to run the means at the end
    run_mean = False
    if position_threshold == "center":
        # get position as geometrical centre of identified region:

        hdim1_weights = np.ones(np.size(hdim1_indices))
        hdim2_weights = np.ones(np.size(hdim2_indices))
        if is_3D:
            vdim_weights = np.ones(np.size(hdim2_indices))

        run_mean = True

    elif position_threshold == "extreme":
        # get position as max/min position inside the identified region:
        if target == "maximum":
            index = np.argmax(track_data_region[region_small])
        if target == "minimum":
            index = np.argmin(track_data_region[region_small])
        hdim1_index = hdim1_indices[index]
        hdim2_index = hdim2_indices[index]
        if is_3D:
            vdim_index = vdim_indices[index]

    elif position_threshold == "weighted_diff":
        # get position as centre of identified region, weighted by difference from the threshold:
        weights = np.abs(track_data_region[region_small] - threshold_i)
        if np.sum(weights) == 0:
            weights = None
        hdim1_weights = weights
        hdim2_weights = weights
        if is_3D:
            vdim_weights = weights

        run_mean = True

    elif position_threshold == "weighted_abs":
        # get position as centre of identified region, weighted by absolute values if the field:
        weights = np.abs(track_data_region[region_small])
        if np.sum(weights) == 0:
            weights = None
        hdim1_weights = weights
        hdim2_weights = weights
        if is_3D:
            vdim_weights = weights
        run_mean = True

    else:
        raise ValueError(
            "position_threshold must be center,extreme,weighted_diff or weighted_abs"
        )

    if run_mean:
        if PBC_flag in ("hdim_1", "both"):
            hdim1_index = pbc_utils.weighted_circmean(
                hdim1_indices, weights=hdim1_weights, high=hdim1_max + 1, low=hdim1_min
            )
            hdim1_index = np.clip(hdim1_index, 0, hdim1_max + 1)
        else:
            hdim1_index = np.average(hdim1_indices, weights=hdim1_weights)
            hdim1_index = np.clip(hdim1_index, 0, hdim1_max)
        if PBC_flag in ("hdim_2", "both"):
            hdim2_index = pbc_utils.weighted_circmean(
                hdim2_indices, weights=hdim2_weights, high=hdim2_max + 1, low=hdim2_min
            )
            hdim2_index = np.clip(hdim2_index, 0, hdim2_max + 1)
        else:
            hdim2_index = np.average(hdim2_indices, weights=hdim2_weights)
            hdim2_index = np.clip(hdim2_index, 0, hdim2_max)
        if is_3D:
            vdim_index = np.average(vdim_indices, weights=vdim_weights)

    if is_3D:
        return vdim_index, hdim1_index, hdim2_index
    else:
        return hdim1_index, hdim2_index


def test_overlap(
    region_inner: list[tuple[int]], region_outer: list[tuple[int]]
) -> bool:
    """Test for overlap between two regions

    Parameters
    ----------
    region_1 : list
        list of 2-element tuples defining the indices of
        all cell in the region

    region_2 : list
        list of 2-element tuples defining the indices of
        all cell in the region

    Returns
    ----------
    overlap : bool
        True if there are any shared points between the two
        regions
    """

    overlap = frozenset(region_outer).isdisjoint(region_inner)
    return not overlap


def remove_parents(
    features_thresholds: pd.DataFrame,
    regions_i: dict,
    regions_old: dict,
    strict_thresholding: bool = False,
) -> pd.DataFrame:
    """Remove parents of newly detected feature regions.

    Remove features where its regions surround newly
    detected feature regions.

    Parameters
    ----------
    features_thresholds : pandas.DataFrame
        Dataframe containing detected features.

    regions_i : dict
        Dictionary containing the regions greater/lower than and equal to
        threshold for the newly detected feature
        (feature ids as keys).

    regions_old : dict
        Dictionary containing the regions greater/lower than and equal to
        threshold from previous threshold
        (feature ids as keys).

    strict_thresholding: Bool, optional
        If True, a feature can only be detected if all previous thresholds have been met.
        Default is False.
    Returns
    -------
    features_thresholds : pandas.DataFrame
        Dataframe containing detected features excluding those
        that are superseded by newly detected ones.
    """

    try:
        all_curr_pts = np.concatenate([vals for idx, vals in regions_i.items()])
    except ValueError:
        # the case where there are no new regions
        if strict_thresholding:
            return features_thresholds, {}
        else:
            return features_thresholds, regions_old
    try:
        all_old_pts = np.concatenate([vals for idx, vals in regions_old.items()])
    except ValueError:
        # the case where there are no old regions
        if strict_thresholding:
            return (
                features_thresholds[
                    ~features_thresholds["idx"].isin(list(regions_i.keys()))
                ],
                {},
            )
        else:
            return features_thresholds, regions_i

    old_feat_arr = np.empty((len(all_old_pts)))
    curr_loc = 0
    for idx_old in regions_old:
        old_feat_arr[curr_loc : curr_loc + len(regions_old[idx_old])] = idx_old
        curr_loc += len(regions_old[idx_old])

    _, common_ix_new, common_ix_old = np.intersect1d(
        all_curr_pts, all_old_pts, return_indices=True
    )
    list_remove = np.unique(old_feat_arr[common_ix_old])

    if strict_thresholding:
        new_feat_arr = np.empty((len(all_curr_pts)))
        curr_loc = 0
        for idx_new in regions_i:
            new_feat_arr[curr_loc : curr_loc + len(regions_i[idx_new])] = idx_new
            curr_loc += len(regions_i[idx_new])
        regions_i_overlap = np.unique(new_feat_arr[common_ix_new])
        no_prev_feature = np.array(list(regions_i.keys()))[
            np.logical_not(np.isin(list(regions_i.keys()), regions_i_overlap))
        ]
        list_remove = np.concatenate([list_remove, no_prev_feature])

    # remove parent regions:
    if features_thresholds is not None:
        features_thresholds = features_thresholds[
            ~features_thresholds["idx"].isin(list_remove)
        ]

        if strict_thresholding:
            keep_new_keys = np.isin(list(regions_i.keys()), features_thresholds["idx"])
            regions_old = {
                k: v for i, (k, v) in enumerate(regions_i.items()) if keep_new_keys[i]
            }
        else:
            keep_old_keys = np.isin(
                list(regions_old.keys()), features_thresholds["idx"]
            )
            regions_old = {
                k: v for i, (k, v) in enumerate(regions_old.items()) if keep_old_keys[i]
            }
            regions_old.update(regions_i)
    else:
        regions_old = regions_i

    return features_thresholds, regions_old


def feature_detection_threshold(
    data_i: np.array,
    i_time: int,
    threshold: float = None,
    min_num: int = 0,
    target: Literal["maximum", "minimum"] = "maximum",
    position_threshold: Literal[
        "center", "extreme", "weighted_diff", "weighted_abs"
    ] = "center",
    sigma_threshold: float = 0.5,
    n_erosion_threshold: int = 0,
    n_min_threshold: Union[int, dict[float, int], list[int]] = 0,
    min_distance: float = 0,
    idx_start: int = 0,
    PBC_flag: Literal["none", "hdim_1", "hdim_2", "both"] = "none",
    vertical_axis: int = 0,
) -> tuple[pd.DataFrame, dict]:
    """Find features based on individual threshold value.

    Parameters
    ----------
    data_i : np.array
        2D or 3D field to perform the feature detection (single timestep) on.

    i_time : int
        Number of the current timestep.

    threshold : float, optional
        Threshold value used to select target regions to track.  The feature detection is inclusive of the
        threshold value(s), i.e. values greater/less than or equal are included in the target region. The
        feature detection is inclusive of the threshold value(s), i.e. values greater/less than or equal are
        included in the target region. Default is None.

    target : {'maximum', 'minimum'}, optional
        Flag to determine if tracking is targetting minima or maxima
        in the data. Default is 'maximum'.

    position_threshold : {'center', 'extreme', 'weighted_diff',
                          'weighted_abs'}, optional
        Flag choosing method used for the position of the tracked
        feature. Default is 'center'.

    sigma_threshold: float, optional
        Standard deviation for intial filtering step. Default is 0.5.

    n_erosion_threshold: int, optional
        Number of pixels by which to erode the identified features.
        Default is 0.

    n_min_threshold : int, dict of float to int, or list of int, optional
        Minimum number of identified contiguous pixels for a feature to be detected. Default is 0.
        If given as a list, the number of elements must match number of thresholds.
        If given as a dict, the keys need to match the thresholds and the values are the minimum number of identified contiguous pixels for a feature using that specific threshold.

    min_distance : float, optional
        Minimum distance between detected features (in meters). Default is 0.

    idx_start : int, optional
        Feature id to start with. Default is 0.

    PBC_flag : {'none', 'hdim_1', 'hdim_2', 'both'}
         Sets whether to use periodic boundaries, and if so in which directions.
         'none' means that we do not have periodic boundaries
         'hdim_1' means that we are periodic along hdim1
         'hdim_2' means that we are periodic along hdim2
         'both' means that we are periodic along both horizontal dimensions
    vertical_axis: int
        The vertical axis number of the data.


    Returns
    -------
    features_threshold : pandas DataFrame
        Detected features for individual threshold.

    regions : dict
        Dictionary containing the regions above/below threshold used
        for each feature (feature ids as keys).
    """

    from skimage.measure import label
    from skimage.morphology import binary_erosion
    from copy import deepcopy

    if min_num != 0:
        warnings.warn(
            "min_num parameter has no effect and will be deprecated in a future version of tobac. "
            "Please use n_min_threshold instead",
            FutureWarning,
        )

    # If we are given a 3D data array, we should do 3D feature detection.
    is_3D = len(data_i.shape) == 3

    # We need to transpose the input data
    if is_3D:
        if vertical_axis == 1:
            data_i = np.transpose(data_i, axes=(1, 0, 2))
        elif vertical_axis == 2:
            data_i = np.transpose(data_i, axes=(2, 0, 1))

    # if looking for minima, set values above threshold to 0 and scale by data minimum:
    if target == "maximum":
        mask = data_i >= threshold
        # if looking for minima, set values above threshold to 0 and scale by data minimum:
    elif target == "minimum":
        mask = data_i <= threshold
    # only include values greater than threshold
    # erode selected regions by n pixels
    if n_erosion_threshold > 0:
        if is_3D:
            selem = np.ones(
                (n_erosion_threshold, n_erosion_threshold, n_erosion_threshold)
            )
        else:
            selem = np.ones((n_erosion_threshold, n_erosion_threshold))
        mask = binary_erosion(mask, selem)
        # detect individual regions, label  and count the number of pixels included:
    labels, num_labels = label(mask, background=0, return_num=True)
    if not is_3D:
        # let's transpose labels to a 1,y,x array to make calculations etc easier.
        labels = labels[np.newaxis, :, :]
    # these are [min, max], meaning that the max value is inclusive and a valid
    # value.
    z_min = 0
    z_max = labels.shape[0] - 1
    y_min = 0
    y_max = labels.shape[1] - 1
    x_min = 0
    x_max = labels.shape[2] - 1

    # deal with PBCs
    # all options that involve dealing with periodic boundaries
    pbc_options = ["hdim_1", "hdim_2", "both"]
    if PBC_flag not in pbc_options and PBC_flag != "none":
        raise ValueError(
            "Options for periodic are currently: none, " + ", ".join(pbc_options)
        )

    # we need to deal with PBCs in some way.
    if PBC_flag in pbc_options and num_labels > 0:
        #
        # create our copy of `labels` to edit
        labels_2 = deepcopy(labels)
        # points we've already edited
        skip_list = np.array([])
        # labels that touch the PBC walls
        wall_labels = np.array([], dtype=np.int32)

        all_label_props = internal_utils.get_label_props_in_dict(labels)
        [
            all_labels_max_size,
            all_label_locs_v,
            all_label_locs_h1,
            all_label_locs_h2,
        ] = internal_utils.get_indices_of_labels_from_reg_prop_dict(all_label_props)

        # find the points along the boundaries

        # along hdim_1 or both horizontal boundaries
        if PBC_flag == "hdim_1" or PBC_flag == "both":
            # north and south wall
            ns_wall = np.unique(labels[:, (y_min, y_max), :])
            wall_labels = np.append(wall_labels, ns_wall)

        # along hdim_2 or both horizontal boundaries
        if PBC_flag == "hdim_2" or PBC_flag == "both":
            # east/west wall
            ew_wall = np.unique(labels[:, :, (x_min, x_max)])
            wall_labels = np.append(wall_labels, ew_wall)

        wall_labels = np.unique(wall_labels)

        for label_ind in wall_labels:
            new_label_ind = label_ind
            # 0 isn't a real index
            if label_ind == 0:
                continue
            # skip this label if we have already dealt with it.
            if np.any(label_ind == skip_list):
                continue

            # create list for skip labels for this wall label only
            skip_list_thisind = list()

            # get all locations of this label.
            # TODO: harmonize x/y/z vs hdim1/hdim2/vdim.
            label_locs_v = all_label_locs_v[label_ind]
            label_locs_h1 = all_label_locs_h1[label_ind]
            label_locs_h2 = all_label_locs_h2[label_ind]

            # loop through every point in the label
            for label_z, label_y, label_x in zip(
                label_locs_v, label_locs_h1, label_locs_h2
            ):
                # check if this is the special case of being a corner point.
                # if it's doubly periodic AND on both x and y boundaries, it's a corner point
                # and we have to look at the other corner.
                # here, we will only look at the corner point and let the below deal with x/y only.
                if PBC_flag == "both" and (
                    np.any(label_y == [y_min, y_max])
                    and np.any(label_x == [x_min, x_max])
                ):
                    # adjust x and y points to the other side
                    y_val_alt = pbc_utils.adjust_pbc_point(label_y, y_min, y_max)
                    x_val_alt = pbc_utils.adjust_pbc_point(label_x, x_min, x_max)

                    label_on_corner = labels[label_z, y_val_alt, x_val_alt]

                    if (label_on_corner != 0) and (
                        ~np.any(label_on_corner == skip_list)
                    ):
                        # alt_inds = np.where(labels==alt_label_3)
                        # get a list of indices where the label on the corner is so we can switch
                        # them in the new list.

                        labels_2[
                            all_label_locs_v[label_on_corner],
                            all_label_locs_h1[label_on_corner],
                            all_label_locs_h2[label_on_corner],
                        ] = label_ind
                        skip_list = np.append(skip_list, label_on_corner)
                        skip_list_thisind = np.append(
                            skip_list_thisind, label_on_corner
                        )

                    # if it's labeled and has already been dealt with for this label
                    elif (
                        (label_on_corner != 0)
                        and (np.any(label_on_corner == skip_list))
                        and (np.any(label_on_corner == skip_list_thisind))
                    ):
                        # print("skip_list_thisind label - has already been treated this index")
                        continue

                    # if it's labeled and has already been dealt with via a previous label
                    elif (
                        (label_on_corner != 0)
                        and (np.any(label_on_corner == skip_list))
                        and (~np.any(label_on_corner == skip_list_thisind))
                    ):
                        # find the updated label, and overwrite all of label_ind indices with
                        # updated label
                        labels_2_alt = labels_2[label_z, y_val_alt, x_val_alt]
                        labels_2[label_locs_v, label_locs_h1, label_locs_h2] = (
                            labels_2_alt
                        )
                        skip_list = np.append(skip_list, label_ind)
                        break

                # on the hdim1 boundary and periodic on hdim1
                if (PBC_flag == "hdim_1" or PBC_flag == "both") and np.any(
                    label_y == [y_min, y_max]
                ):
                    y_val_alt = pbc_utils.adjust_pbc_point(label_y, y_min, y_max)

                    # get the label value on the opposite side
                    label_alt = labels[label_z, y_val_alt, label_x]

                    # if it's labeled and not already been dealt with
                    if (label_alt != 0) and (~np.any(label_alt == skip_list)):
                        # find the indices where it has the label value on opposite side and change
                        # their value to original side
                        # print(all_label_locs_v[label_alt], alt_inds[0])
                        labels_2[
                            all_label_locs_v[label_alt],
                            all_label_locs_h1[label_alt],
                            all_label_locs_h2[label_alt],
                        ] = new_label_ind
                        # we have already dealt with this label.
                        skip_list = np.append(skip_list, label_alt)
                        skip_list_thisind = np.append(skip_list_thisind, label_alt)

                    # if it's labeled and has already been dealt with for this label
                    elif (
                        (label_alt != 0)
                        and (np.any(label_alt == skip_list))
                        and (np.any(label_alt == skip_list_thisind))
                    ):
                        continue

                    # if it's labeled and has already been dealt with
                    elif (
                        (label_alt != 0)
                        and (np.any(label_alt == skip_list))
                        and (~np.any(label_alt == skip_list_thisind))
                    ):
                        # find the updated label, and overwrite all of label_ind indices with
                        # updated label
                        labels_2_alt = labels_2[label_z, y_val_alt, label_x]
                        labels_2[label_locs_v, label_locs_h1, label_locs_h2] = (
                            labels_2_alt
                        )
                        new_label_ind = labels_2_alt
                        skip_list = np.append(skip_list, label_ind)

                if (PBC_flag == "hdim_2" or PBC_flag == "both") and np.any(
                    label_x == [x_min, x_max]
                ):
                    x_val_alt = pbc_utils.adjust_pbc_point(label_x, x_min, x_max)

                    # get the label value on the opposite side
                    label_alt = labels[label_z, label_y, x_val_alt]

                    # if it's labeled and not already been dealt with
                    if (label_alt != 0) and (~np.any(label_alt == skip_list)):
                        # find the indices where it has the label value on opposite side and change
                        # their value to original side
                        labels_2[
                            all_label_locs_v[label_alt],
                            all_label_locs_h1[label_alt],
                            all_label_locs_h2[label_alt],
                        ] = new_label_ind
                        # we have already dealt with this label.
                        skip_list = np.append(skip_list, label_alt)
                        skip_list_thisind = np.append(skip_list_thisind, label_alt)

                    # if it's labeled and has already been dealt with for this label
                    elif (
                        (label_alt != 0)
                        and (np.any(label_alt == skip_list))
                        and (np.any(label_alt == skip_list_thisind))
                    ):
                        continue

                    # if it's labeled and has already been dealt with
                    elif (
                        (label_alt != 0)
                        and (np.any(label_alt == skip_list))
                        and (~np.any(label_alt == skip_list_thisind))
                    ):
                        # find the updated label, and overwrite all of label_ind indices with
                        # updated label
                        labels_2_alt = labels_2[label_z, label_y, x_val_alt]
                        labels_2[label_locs_v, label_locs_h1, label_locs_h2] = (
                            labels_2_alt
                        )
                        new_label_ind = labels_2_alt
                        skip_list = np.append(skip_list, label_ind)

        # copy over new labels after we have adjusted everything
        labels = labels_2

    # END PBC treatment
    # we need to get label properties again after we handle PBCs.

    label_props = internal_utils.get_label_props_in_dict(labels)
    if len(label_props) > 0:
        (
            total_indices_all,
            vdim_indices_all,
            hdim1_indices_all,
            hdim2_indices_all,
        ) = internal_utils.get_indices_of_labels_from_reg_prop_dict(label_props)

    # values, count = np.unique(labels[:,:].ravel(), return_counts=True)
    # values_counts=dict(zip(values, count))
    # Filter out regions that have less pixels than n_min_threshold
    # values_counts={k:v for k, v in values_counts.items() if v>n_min_threshold}

    # check if not entire domain filled as one feature
    if num_labels > 0:
        # create empty list to store individual features for this threshold
        list_features_threshold = list()
        # create empty dict to store regions for individual features for this threshold
        regions = dict()
        # create empty list of features to remove from parent threshold value

        region = np.empty(mask.shape, dtype=bool)
        # loop over individual regions:
        for cur_idx in total_indices_all:
            # skip this if there aren't enough points to be considered a real feature
            # as defined above by n_min_threshold
            curr_count = total_indices_all[cur_idx]
            if curr_count <= n_min_threshold:
                continue
            if is_3D:
                vdim_indices = vdim_indices_all[cur_idx]
            else:
                vdim_indices = None
            hdim1_indices = hdim1_indices_all[cur_idx]
            hdim2_indices = hdim2_indices_all[cur_idx]

            label_bbox = label_props[cur_idx].bbox
            (
                bbox_zstart,
                bbox_ystart,
                bbox_xstart,
                bbox_zend,
                bbox_yend,
                bbox_xend,
            ) = label_bbox
            bbox_zsize = bbox_zend - bbox_zstart
            bbox_xsize = bbox_xend - bbox_xstart
            bbox_ysize = bbox_yend - bbox_ystart
            # build small region box
            if is_3D:
                region_small = np.full((bbox_zsize, bbox_ysize, bbox_xsize), False)
                region_small[
                    vdim_indices - bbox_zstart,
                    hdim1_indices - bbox_ystart,
                    hdim2_indices - bbox_xstart,
                ] = True

            else:
                region_small = np.full((bbox_ysize, bbox_xsize), False)
                region_small[
                    hdim1_indices - bbox_ystart, hdim2_indices - bbox_xstart
                ] = True
                # we are 2D and need to remove the dummy 3D coordinate.
                label_bbox = (
                    label_bbox[1],
                    label_bbox[2],
                    label_bbox[4],
                    label_bbox[5],
                )

            # [hdim1_indices,hdim2_indices]= np.nonzero(region)
            # write region for individual threshold and feature to dict

            """
            This block of code creates 1D coordinates from the input 
            2D or 3D coordinates. Dealing with 1D coordinates is substantially
            faster than having to carry around (x, y, z) or (x, y) as 
            separate arrays. This also makes comparisons in remove_parents
            substantially faster. 
            """
            if is_3D:
                region_i = np.ravel_multi_index(
                    (hdim1_indices, hdim2_indices, vdim_indices),
                    (y_max + 1, x_max + 1, z_max + 1),
                )
            else:
                region_i = np.ravel_multi_index(
                    (hdim1_indices, hdim2_indices), (y_max + 1, x_max + 1)
                )

            regions[cur_idx + idx_start] = region_i
            # Determine feature position for region by one of the following methods:
            single_indices = feature_position(
                hdim1_indices,
                hdim2_indices,
                vdim_indices=vdim_indices,
                region_small=region_small,
                region_bbox=label_bbox,
                track_data=data_i,
                threshold_i=threshold,
                position_threshold=position_threshold,
                target=target,
                PBC_flag=PBC_flag,
                hdim2_min=x_min,
                hdim2_max=x_max,
                hdim1_min=y_min,
                hdim1_max=y_max,
            )
            if is_3D:
                vdim_index, hdim1_index, hdim2_index = single_indices
            else:
                hdim1_index, hdim2_index = single_indices
            # create individual DataFrame row in tracky format for identified feature
            appending_dict = {
                "frame": int(i_time),
                "idx": cur_idx + idx_start,
                "hdim_1": hdim1_index,
                "hdim_2": hdim2_index,
                "num": curr_count,
                "threshold_value": threshold,
            }
            column_names = [
                "frame",
                "idx",
                "hdim_1",
                "hdim_2",
                "num",
                "threshold_value",
            ]
            if is_3D:
                appending_dict["vdim"] = vdim_index
                column_names = [
                    "frame",
                    "idx",
                    "vdim",
                    "hdim_1",
                    "hdim_2",
                    "num",
                    "threshold_value",
                ]
            list_features_threshold.append(appending_dict)
        # after looping thru proto-features, check if any exceed num threshold
        # if they do not, provide a blank pandas df and regions dict
        if list_features_threshold == []:
            # print("no features above num value at threshold: ",threshold)
            features_threshold = pd.DataFrame()
            regions = dict()
        # if they do, provide a dataframe with features organized with 2D and 3D metadata
        else:
            # print("at least one feature above num value at threshold: ",threshold)
            # print("column_names, after cur_idx loop: ",column_names)
            features_threshold = pd.DataFrame(
                list_features_threshold, columns=column_names
            )
        # features_threshold=pd.DataFrame(list_features_threshold, columns = column_names)
    else:
        features_threshold = pd.DataFrame()
        regions = dict()

    return features_threshold, regions


@internal_utils.irispandas_to_xarray()
def feature_detection_multithreshold_timestep(
    data_i: xr.DataArray,
    i_time: int,
    threshold: list[float] = None,
    min_num: int = 0,
    target: Literal["maximum", "minimum"] = "maximum",
    position_threshold: Literal[
        "center", "extreme", "weighted_diff", "weighted abs"
    ] = "center",
    sigma_threshold: float = 0.5,
    n_erosion_threshold: int = 0,
    n_min_threshold: Union[int, dict[float, int], list[int]] = 0,
    min_distance: float = 0,
    feature_number_start: int = 1,
    PBC_flag: Literal["none", "hdim_1", "hdim_2", "both"] = "none",
    vertical_axis: int = None,
    dxy: float = -1,
    wavelength_filtering: tuple[float] = None,
    strict_thresholding: bool = False,
    statistic: Union[dict[str, Union[Callable, tuple[Callable, dict]]], None] = None,
    statistics_unsmoothed: bool = False,
) -> pd.DataFrame:
    """Find features in each timestep.

    Based on iteratively finding regions above/below a set of
    thresholds. Smoothing the input data with the Gaussian filter makes
    output less sensitive to noisiness of input data.

    Parameters
    ----------

    data_i : iris.cube.Cube or xarray.DataArray
        3D field to perform the feature detection (single timestep) on.

    i_time : int
        Number of the current timestep.

    threshold : list of floats, optional
        Threshold value used to select target regions to track. The feature detection is inclusive of the threshold value(s), i.e. values greater/less than or equal are included in the target region. Default is None.

    min_num : int, optional
        This parameter is not used in the function. Default is 0.

    target : {'maximum', 'minimum'}, optinal
        Flag to determine if tracking is targetting minima or maxima
        in the data. Default is 'maximum'.

    position_threshold : {'center', 'extreme', 'weighted_diff',
                          'weighted_abs'}, optional
        Flag choosing method used for the position of the tracked
        feature. Default is 'center'.

    sigma_threshold: float, optional
        Standard deviation for intial filtering step. Default is 0.5.

    n_erosion_threshold: int, optional
        Number of pixels by which to erode the identified features.
        Default is 0.

    n_min_threshold :  int, dict of float to int, or list of int, optional
        Minimum number of identified contiguous pixels for a feature to be detected. Default is 0.
        If given as a list, the number of elements must match number of thresholds.
        If given as a dict, the keys need to match the thresholds and the values are the minimum number of identified contiguous pixels for a feature using that specific threshold.

    min_distance : float, optional
        Minimum distance between detected features (in meters). Default is 0.

    feature_number_start : int, optional
        Feature id to start with. Default is 1.

    PBC_flag : str('none', 'hdim_1', 'hdim_2', 'both')
        Sets whether to use periodic boundaries, and if so in which directions.
        'none' means that we do not have periodic boundaries
        'hdim_1' means that we are periodic along hdim1
        'hdim_2' means that we are periodic along hdim2
        'both' means that we are periodic along both horizontal dimensions

    vertical_axis: int
        The vertical axis number of the data.
    dxy : float
        Grid spacing in meters.

    wavelength_filtering: tuple, optional
       Minimum and maximum wavelength for spectral filtering in meters. Default is None.

    strict_thresholding: Bool, optional
        If True, a feature can only be detected if all previous thresholds have been met.
        Default is False.

    statistic : dict, optional
            Default is None. Optional parameter to calculate bulk statistics within feature detection.
            Dictionary with callable function(s) to apply over the region of each detected feature and the name of the statistics to appear in the feature ou            tput dataframe. The functions should be the values and the names of the metric the keys (e.g. {'mean': np.mean})

    statistics_unsmoothed: bool, optional
            Default is False. If True, calculate the statistics on the raw data instead of the smoothed input data.

    Returns
    -------
    features_threshold : pandas DataFrame
        Detected features for individual timestep.
    """
    # Handle scipy depreciation gracefully
    try:
        from scipy.ndimage import gaussian_filter
    except ImportError:
        from scipy.ndimage.filters import gaussian_filter

    if min_num != 0:
        warnings.warn(
            "min_num parameter has no effect and will be deprecated in a future version of tobac. "
            "Please use n_min_threshold instead",
            FutureWarning,
        )

    # get actual numpy array and make a copy so as not to change the data in the iris cube
    track_data = data_i.values.copy()

    # keep a copy of the unsmoothed data (that can be used for calculating stats)
    if statistics_unsmoothed:
        if not statistic:
            raise ValueError(
                "Please provide the input parameter statistic to determine what statistics to calculate."
            )

    track_data = gaussian_filter(
        track_data, sigma=sigma_threshold
    )  # smooth data slightly to create rounded, continuous field

    # spectrally filter the input data, if desired
    if wavelength_filtering is not None:
        track_data = spectral_filtering(
            dxy, track_data, wavelength_filtering[0], wavelength_filtering[1]
        )

    # sort thresholds from least extreme to most extreme
    threshold_sorted = sorted(threshold, reverse=target == "minimum")

    # check if each threshold has a n_min_threshold (minimum nr. of grid cells associated with
    # thresholds), if multiple n_min_threshold are given
    if isinstance(n_min_threshold, list) or isinstance(n_min_threshold, dict):
        if len(n_min_threshold) is not len(threshold):
            raise ValueError(
                "Number of elements in n_min_threshold needs to be the same as thresholds, if "
                "n_min_threshold is given as dict or list."
            )

        # check if thresholds in dict correspond to given thresholds
        if isinstance(n_min_threshold, dict):
            if threshold_sorted != sorted(
                n_min_threshold.keys(), reverse=(target == "minimum")
            ):
                raise ValueError(
                    "Ambiguous input for threshold values. If n_min_threshold is given as a dict,"
                    " the keys must correspond to the values in threshold."
                )
            # sort dictionary by keys (threshold values) so that they match sorted thresholds and
            # get values for n_min_threshold
            n_min_threshold = [
                n_min_threshold[threshold] for threshold in threshold_sorted
            ]

        elif isinstance(n_min_threshold, list):
            # if n_min_threshold is a list, sort it such that it still matches with the sorted
            # threshold values
            n_min_threshold = [
                x
                for _, x in sorted(
                    zip(threshold, n_min_threshold), reverse=(target == "minimum")
                )
            ]
    elif (
        not isinstance(n_min_threshold, list)
        and not isinstance(n_min_threshold, dict)
        and not isinstance(n_min_threshold, int)
    ):
        raise ValueError(
            "N_min_threshold must be an integer. If multiple values for n_min_threshold are given,"
            " please provide a dictionary or list."
        )

    # create empty lists to store regions and features for individual timestep
    features_thresholds = pd.DataFrame()
    for i_threshold, threshold_i in enumerate(threshold_sorted):
        if i_threshold > 0 and not features_thresholds.empty:
            idx_start = features_thresholds["idx"].max() + feature_number_start
        else:
            idx_start = feature_number_start - 1

        # select n_min_threshold for respective threshold, if multiple values are given
        if isinstance(n_min_threshold, list):
            n_min_threshold_i = n_min_threshold[i_threshold]
        else:
            n_min_threshold_i = n_min_threshold

        features_threshold_i, regions_i = feature_detection_threshold(
            track_data,
            i_time,
            threshold=threshold_i,
            sigma_threshold=sigma_threshold,
            min_num=min_num,
            target=target,
            position_threshold=position_threshold,
            n_erosion_threshold=n_erosion_threshold,
            n_min_threshold=n_min_threshold_i,
            min_distance=min_distance,
            idx_start=idx_start,
            PBC_flag=PBC_flag,
            vertical_axis=vertical_axis,
        )
        if any([x is not None for x in features_threshold_i]):
            features_thresholds = pd.concat(
                [features_thresholds, features_threshold_i], ignore_index=True
            )

        # For multiple threshold, and features found both in the current and previous step, remove
        # "parent" features from Dataframe
        if i_threshold > 0 and not features_thresholds.empty:
            # For multiple threshold, and features found both in the current and previous step, remove
            # "parent" features from Dataframe
            features_thresholds, regions_old = remove_parents(
                features_thresholds,
                regions_i,
                regions_old,
                strict_thresholding=strict_thresholding,
            )
        elif i_threshold == 0:
            regions_old = regions_i

        logging.debug(
            "Finished feature detection for threshold "
            + str(i_threshold)
            + " : "
            + str(threshold_i)
        )

    if statistic:
        # reconstruct the labeled regions based on the regions dict
        labels = np.zeros(track_data.shape)
        labels = labels.astype(int)
        for key in regions_old.keys():
            labels.ravel()[regions_old[key]] = key
            # apply function to get statistics based on labeled regions and functions provided by the user
            # the feature dataframe is updated by appending a column for each metric

        # select which data to use according to statistics_unsmoothed option
        stats_data = data_i.core_data() if statistics_unsmoothed else track_data

        features_thresholds = get_statistics(
            features_thresholds,
            labels,
            stats_data,
            statistic=statistic,
            index=np.unique(labels[labels > 0]),
            id_column="idx",
        )

    return features_thresholds


@decorators.irispandas_to_xarray(save_iris_info=True)
def feature_detection_multithreshold(
    field_in: xr.DataArray,
    dxy: float = None,
    threshold: list[float] = None,
    min_num: int = 0,
    target: Literal["maximum", "minimum"] = "maximum",
    position_threshold: Literal[
        "center", "extreme", "weighted_diff", "weighted abs"
    ] = "center",
    sigma_threshold: float = 0.5,
    n_erosion_threshold: int = 0,
    n_min_threshold: Union[int, dict[float, int], list[int]] = 0,
    min_distance: float = 0,
    feature_number_start: int = 1,
    PBC_flag: Literal["none", "hdim_1", "hdim_2", "both"] = "none",
    vertical_coord: Optional[str] = None,
    vertical_axis: Optional[int] = None,
    detect_subset: Optional[dict] = None,
    wavelength_filtering: Optional[tuple] = None,
    dz: Union[float, None] = None,
    strict_thresholding: bool = False,
    statistic: Union[dict[str, Union[Callable, tuple[Callable, dict]]], None] = None,
<<<<<<< HEAD
    preserve_iris_datetime_types: bool = True,
    **kwargs,
=======
    statistics_unsmoothed: bool = False,
>>>>>>> 343243f8
) -> pd.DataFrame:
    """Perform feature detection based on contiguous regions.

    The regions are above/below a threshold.

    Parameters
    ----------
    field_in : iris.cube.Cube or xarray.DataArray
        2D or 3D field to perform the tracking on (needs to have coordinate
        'time' along one of its dimensions),

    dxy : float
        Grid spacing of the input data (in meter).

    thresholds : list of floats, optional
        Threshold values used to select target regions to track. The feature detection is inclusive of the threshold value(s), i.e. values
        greater/less than or equal are included in the target region. Default is None.

    target : {'maximum', 'minimum'}, optional
        Flag to determine if tracking is targetting minima or maxima in
        the data. Default is 'maximum'.

    position_threshold : {'center', 'extreme', 'weighted_diff',
                          'weighted_abs'}, optional
        Flag choosing method used for the position of the tracked
        feature. Default is 'center'.

    sigma_threshold: float, optional
        Standard deviation for intial filtering step. Default is 0.5.

    n_erosion_threshold: int, optional
        Number of pixels by which to erode the identified features.
        Default is 0.

    n_min_threshold :  int, dict of float to int, or list of int, optional
        Minimum number of identified contiguous pixels for a feature to be detected. Default is 0.
        If given as a list, the number of elements must match number of thresholds.
        If given as a dict, the keys need to match the thresholds and the values are the minimum number of identified contiguous pixels for a feature using that specific threshold.

    min_distance : float, optional
        Minimum distance between detected features (in meters). Default is 0.

    feature_number_start : int, optional
        Feature id to start with. Default is 1.

    PBC_flag : str('none', 'hdim_1', 'hdim_2', 'both')
        Sets whether to use periodic boundaries, and if so in which directions.
        'none' means that we do not have periodic boundaries
        'hdim_1' means that we are periodic along hdim1
        'hdim_2' means that we are periodic along hdim2
        'both' means that we are periodic along both horizontal dimensions
    vertical_coord: str
        Name of the vertical coordinate. If None, tries to auto-detect.
        It looks for the coordinate or the dimension name corresponding
        to the string.
    vertical_axis: int or None.
        The vertical axis number of the data. If None, uses vertical_coord
        to determine axis. This must be >=0.
    detect_subset: dict-like or None
        Whether to run feature detection on only a subset of the data.
        If this is not None, it will subset the grid that we run feature detection
        on to the range specified for each axis specified. The format of this dict is:
        {axis-number: (start, end)}, where axis-number is the number of the axis to subset,
        start is inclusive, and end is exclusive.
        For example, if your data are oriented as (time, z, y, x) and you want to
        only detect on values between z levels 10 and 29, you would set:
        {1: (10, 30)}.
    wavelength_filtering: tuple, optional
       Minimum and maximum wavelength for horizontal spectral filtering in meter.
       Default is None.

    dz : float
        Constant vertical grid spacing (m), optional. If not specified
        and the input is 3D, this function requires that `altitude` is available
        in the `features` input. If you specify a value here, this function assumes
        that it is the constant z spacing between points, even if ```z_coordinate_name```
        is specified.

    strict_thresholding: Bool, optional
        If True, a feature can only be detected if all previous thresholds have been met.
        Default is False.

    preserve_iris_datetime_types: bool, optional, default: True
        If True, for iris input, preserve the original datetime type (typically
        `cftime.DatetimeGregorian`) where possible. For xarray input, this parameter has no
        effect.

    Returns
    -------
    features : pandas.DataFrame
        Detected features. The structure of this dataframe is explained
        `here <https://tobac.readthedocs.io/en/latest/data_input.html>`__
    """
    from .utils import add_coordinates, add_coordinates_3D

    time_var_name: str = "time"
    logging.debug("start feature detection based on thresholds")

    ndim_time = internal_utils.find_axis_from_coord(field_in, time_var_name)

    # Check whether we need to run 2D or 3D feature detection
    if field_in.ndim == 3:
        logging.debug("Running 2D feature detection")
        is_3D = False
    elif field_in.ndim == 4:
        logging.debug("Running 3D feature detection")
        is_3D = True
    else:
        raise ValueError("Feature detection only works with 2D or 3D data")

    if detect_subset is not None:
        raise NotImplementedError("Subsetting feature detection not yet supported.")

    if detect_subset is not None and ndim_time in detect_subset:
        raise NotImplementedError("Cannot subset on time")

    # Remember if dz is set and not vertical coord for min distance filtering
    use_dz_for_filtering = dz is not None

    if is_3D:
        # We need to determine the time axis so that we can determine the
        # vertical axis in each timestep if vertical_axis is not none.

        if vertical_axis is not None and vertical_coord is not None:
            raise ValueError(
                "Only one of vertical_axis or vertical_coord should be set."
            )

        if vertical_axis is None:
            # We need to determine vertical axis.
            # first, find the name of the vertical axis
            vertical_axis_name = internal_utils.find_vertical_coord_name(
                field_in, vertical_coord=vertical_coord
            )
            # then find our axis number.
            vertical_axis = internal_utils.find_axis_from_coord(
                field_in, vertical_axis_name
            )

            if vertical_axis is None:
                raise ValueError("Cannot find vertical coordinate.")

        if vertical_axis < 0:
            raise ValueError("vertical_axis must be >=0.")
        # adjust vertical axis number down based on time
        if ndim_time < vertical_axis:
            # We only need to adjust the axis number if the time axis
            # is a lower axis number than the specified vertical coordinate.

            vertical_axis = vertical_axis - 1

    # create empty list to store features for all timesteps
    list_features_timesteps = []

    # if single threshold is put in as a single value, turn it into a list
    if type(threshold) in [int, float]:
        threshold = [threshold]

    # if wavelength_filtering is given, check that value cannot be larger than distances along
    # x and y, that the value cannot be smaller or equal to the grid spacing
    # and throw a warning if dxy and wavelengths have about the same order of magnitude
    if wavelength_filtering is not None:
        if is_3D:
            raise ValueError("Wavelength filtering is not supported for 3D input data.")
        else:
            distance_x = field_in.shape[1] * (dxy)
            distance_y = field_in.shape[2] * (dxy)
        distance = min(distance_x, distance_y)

        # make sure the smaller value is taken as the minimum and the larger as the maximum
        lambda_min = min(wavelength_filtering)
        lambda_max = max(wavelength_filtering)

        if lambda_min > distance or lambda_max > distance:
            raise ValueError(
                "The given wavelengths cannot be larger than the total distance in m along the axes"
                " of the domain."
            )

        elif lambda_min <= dxy:
            raise ValueError(
                "The given minimum wavelength cannot be smaller than gridspacing dxy. Please note "
                "that both dxy and the values for wavelength_filtering should be given in meter."
            )

        elif np.floor(np.log10(lambda_min)) - np.floor(np.log10(dxy)) > 1:
            warnings.warn(
                "Warning: The values for dxy and the minimum wavelength are close in order of "
                "magnitude. Please note that both dxy and for wavelength_filtering should be "
                "given in meter."
            )

    for i_time, time_i in enumerate(field_in.coords[time_var_name]):
        data_i = field_in.isel({time_var_name: i_time})

        features_thresholds = feature_detection_multithreshold_timestep(
            data_i,
            i_time,
            threshold=threshold,
            sigma_threshold=sigma_threshold,
            min_num=min_num,
            target=target,
            position_threshold=position_threshold,
            n_erosion_threshold=n_erosion_threshold,
            n_min_threshold=n_min_threshold,
            min_distance=min_distance,
            feature_number_start=feature_number_start,
            PBC_flag=PBC_flag,
            vertical_axis=vertical_axis,
            dxy=dxy,
            wavelength_filtering=wavelength_filtering,
            strict_thresholding=strict_thresholding,
            statistic=statistic,
            statistics_unsmoothed=statistics_unsmoothed,
        )

        list_features_timesteps.append(features_thresholds)

        logging.debug("Finished feature detection for %s", time_i)

    logging.debug("feature detection: merging DataFrames")
    # Check if features are detected and then concatenate features from different timesteps into
    # one pandas DataFrame
    # If no features are detected raise error
    if any([not x.empty for x in list_features_timesteps]):
        features = pd.concat(list_features_timesteps, ignore_index=True)
        features["feature"] = features.index + feature_number_start
        #    features_filtered = features.drop(features[features['num'] < min_num].index)
        #    features_filtered.drop(columns=['idx','num','threshold_value'],inplace=True)
        if "vdim" in features:
            features = add_coordinates_3D(
                features,
                field_in,
                vertical_coord=vertical_coord,
                preserve_iris_datetime_types=kwargs["converted_from_iris"]
                & preserve_iris_datetime_types,
            )
        else:
<<<<<<< HEAD
            features = add_coordinates(
                features,
                field_in,
                preserve_iris_datetime_types=kwargs["converted_from_iris"]
                & preserve_iris_datetime_types,
            )
=======
            features = add_coordinates(features, field_in)

        # Loop over DataFrame to remove features that are closer than distance_min to each
        # other:
        filtered_features = []
        if min_distance > 0:
            hdim1_ax, hdim2_ax = internal_utils.find_hdim_axes_3D(
                field_in, vertical_coord=vertical_coord
            )
            hdim1_max = field_in.shape[hdim1_ax] - 1
            hdim2_max = field_in.shape[hdim2_ax] - 1

            for _, features_frame in features.groupby("frame"):
                filtered_features.append(
                    filter_min_distance(
                        features_frame,
                        dxy=dxy,
                        dz=dz if use_dz_for_filtering else None,
                        min_distance=min_distance,
                        z_coordinate_name=(
                            None if use_dz_for_filtering else vertical_coord
                        ),
                        target=target,
                        PBC_flag=PBC_flag,
                        min_h1=0,
                        max_h1=hdim1_max,
                        min_h2=0,
                        max_h2=hdim2_max,
                    )
                )
            features = pd.concat(filtered_features, ignore_index=True)

>>>>>>> 343243f8
    else:
        features = None
        logging.debug("No features detected")

    logging.debug("feature detection completed")
    return features


def filter_min_distance(
    features: pd.DataFrame,
    dxy: float = None,
    dz: float = None,
    min_distance: float = None,
    x_coordinate_name: str = None,
    y_coordinate_name: str = None,
    z_coordinate_name: str = None,
    target: Literal["maximum", "minimum"] = "maximum",
    PBC_flag: Literal["none", "hdim_1", "hdim_2", "both"] = "none",
    min_h1: int = 0,
    max_h1: int = 0,
    min_h2: int = 0,
    max_h2: int = 0,
) -> pd.DataFrame:
    """Function to remove features that are too close together.
    If two features are closer than `min_distance`, it keeps the
    larger feature.

    Parameters
    ----------
    features:      pandas DataFrame
                   features
    dxy:           float
        Constant horzontal grid spacing (meters).
    dz: float
        Constant vertical grid spacing (meters), optional. If not specified
        and the input is 3D, this function requires that `z_coordinate_name` is available
        in the `features` input. If you specify a value here, this function assumes
        that it is the constant z spacing between points, even if ```z_coordinate_name```
        is specified.
    min_distance:  float
        minimum distance between detected features (meters)
    x_coordinate_name: str
        The name of the x coordinate to calculate distance based on in meters.
        This is typically `projection_x_coordinate`. Currently unused.
    y_coordinate_name: str
        The name of the y coordinate to calculate distance based on in meters.
        This is typically `projection_y_coordinate`. Currently unused.
    z_coordinate_name: str or None
        The name of the z coordinate to calculate distance based on in meters.
        This is typically `altitude`. If None, tries to auto-detect.
    target: {'maximum', 'minimum'}, optional
        Flag to determine if tracking is targeting minima or maxima in
        the data. Default is 'maximum'.
    PBC_flag : str('none', 'hdim_1', 'hdim_2', 'both'), optional
        Sets whether to use periodic boundaries, and if so in which directions.
        'none' means that we do not have periodic boundaries
        'hdim_1' means that we are periodic along hdim1
        'hdim_2' means that we are periodic along hdim2
        'both' means that we are periodic along both horizontal dimensions
    min_h1: int, optional
        Minimum real point in hdim_1, for use with periodic boundaries.
    max_h1: int, optional
        Maximum point in hdim_1, exclusive. max_h1-min_h1 should be the size.
    min_h2: int, optional
        Minimum real point in hdim_2, for use with periodic boundaries.
    max_h2: int, optional
        Maximum point in hdim_2, exclusive. max_h2-min_h2 should be the size.

    Returns
    -------
    pandas DataFrame
        features after filtering
    """
    # Optional coordinate names are not yet implemented, set to defaults here:
    if dxy is None:
        raise NotImplementedError("dxy currently must be set.")

    # Check if both dxy and their coordinate names are specified.
    # If they are, warn that we will use dxy.
    elif x_coordinate_name in features and y_coordinate_name in features:
        warnings.warn(
            "Both " + x_coordinate_name + "/" + y_coordinate_name + " and dxy "
            "set. Using constant dxy. Set dxy to None if you want to use the "
            "interpolated coordinates, or set `x_coordinate_name` and "
            "`y_coordinate_name` to None to use a constant dxy."
        )
        y_coordinate_name = "hdim_1"
        x_coordinate_name = "hdim_2"
    # If dxy only, use hdim_1, hdim_1 as default horizontal dimensions
    else:
        y_coordinate_name = "hdim_1"
        x_coordinate_name = "hdim_2"

    # if we are 3D, the vertical dimension is in features
    is_3D = "vdim" in features
    if is_3D:
        if dz is None:
            # Find vertical coord name and set dz to 1
            z_coordinate_name = internal_utils.find_dataframe_vertical_coord(
                variable_dataframe=features, vertical_coord=z_coordinate_name
            )
            dz = 1
        else:
            # Use dz, warn if both are set
            if z_coordinate_name is not None:
                warnings.warn(
                    "Both "
                    + z_coordinate_name
                    + " and dz available to filter_min_distance; using constant dz. "
                    "Set dz to none if you want to use altitude or set `z_coordinate_name` to None to use "
                    "constant dz.",
                    UserWarning,
                )
            z_coordinate_name = "vdim"

    if target not in ["minimum", "maximum"]:
        raise ValueError(
            "target parameter must be set to either 'minimum' or 'maximum'"
        )

    # Calculate feature locations in cartesian coordinates
    if is_3D:
        feature_locations = features[
            [z_coordinate_name, y_coordinate_name, x_coordinate_name]
        ].to_numpy()
        feature_locations[:, 0] *= dz
        feature_locations[:, 1:] *= dxy
    else:
        feature_locations = (
            features[[y_coordinate_name, x_coordinate_name]].to_numpy() * dxy
        )

    # Create array of flags for features to remove
    removal_flag = np.zeros(len(features), dtype=bool)

    # Create Tree of feature locations in cartesian coordinates
    # Check if we have PBCs.
    if PBC_flag in ["hdim_1", "hdim_2", "both"]:
        # Note that we multiply by dxy to get the distances in spatial coordinates
        dist_func = pbc_utils.build_distance_function(
            min_h1 * dxy, max_h1 * dxy, min_h2 * dxy, max_h2 * dxy, PBC_flag, is_3D
        )
        features_tree = BallTree(feature_locations, metric="pyfunc", func=dist_func)
        neighbours = features_tree.query_radius(feature_locations, r=min_distance)

    else:
        features_tree = KDTree(feature_locations)
        # Find neighbours for each point
        neighbours = features_tree.query_ball_tree(features_tree, r=min_distance)

    # Iterate over list of neighbours to find which features to remove
    for i, neighbour_list in enumerate(neighbours):
        if len(neighbour_list) > 1:
            # Remove the feature we're interested in as it's always included
            neighbour_list = list(neighbour_list)
            neighbour_list.remove(i)
            # If maximum target check if any neighbours have a larger threshold value
            if target == "maximum" and np.any(
                features["threshold_value"].iloc[neighbour_list]
                > features["threshold_value"].iloc[i]
            ):
                removal_flag[i] = True
            # If minimum target check if any neighbours have a smaller threshold value
            elif target == "minimum" and np.any(
                features["threshold_value"].iloc[neighbour_list]
                < features["threshold_value"].iloc[i]
            ):
                removal_flag[i] = True
            # Else check if any neighbours have an equal threshold value
            else:
                wh_equal_threshold = (
                    features["threshold_value"].iloc[neighbour_list]
                    == features["threshold_value"].iloc[i]
                )
                if np.any(wh_equal_threshold):
                    # Check if any have a larger number of points
                    if np.any(
                        features["num"].iloc[neighbour_list][wh_equal_threshold]
                        > features["num"].iloc[i]
                    ):
                        removal_flag[i] = True
                    # Check if any have the same number of points and a lower index value
                    else:
                        wh_equal_area = (
                            features["num"].iloc[neighbour_list][wh_equal_threshold]
                            == features["num"].iloc[i]
                        )
                        if np.any(wh_equal_area):
                            if np.any(wh_equal_area.index[wh_equal_area] < i):
                                removal_flag[i] = True

    # Return the features that are not flagged for removal
    return features.iloc[~removal_flag]<|MERGE_RESOLUTION|>--- conflicted
+++ resolved
@@ -1179,12 +1179,9 @@
     dz: Union[float, None] = None,
     strict_thresholding: bool = False,
     statistic: Union[dict[str, Union[Callable, tuple[Callable, dict]]], None] = None,
-<<<<<<< HEAD
+    statistics_unsmoothed: bool = False,
     preserve_iris_datetime_types: bool = True,
     **kwargs,
-=======
-    statistics_unsmoothed: bool = False,
->>>>>>> 343243f8
 ) -> pd.DataFrame:
     """Perform feature detection based on contiguous regions.
 
@@ -1423,14 +1420,6 @@
                 & preserve_iris_datetime_types,
             )
         else:
-<<<<<<< HEAD
-            features = add_coordinates(
-                features,
-                field_in,
-                preserve_iris_datetime_types=kwargs["converted_from_iris"]
-                & preserve_iris_datetime_types,
-            )
-=======
             features = add_coordinates(features, field_in)
 
         # Loop over DataFrame to remove features that are closer than distance_min to each
@@ -1463,7 +1452,12 @@
                 )
             features = pd.concat(filtered_features, ignore_index=True)
 
->>>>>>> 343243f8
+            features = add_coordinates(
+                features,
+                field_in,
+                preserve_iris_datetime_types=kwargs["converted_from_iris"]
+                & preserve_iris_datetime_types,
+            )
     else:
         features = None
         logging.debug("No features detected")
