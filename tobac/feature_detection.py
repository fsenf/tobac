"""Provide feature detection.

This module can work with any two-dimensional field.
To identify the features, contiguous regions above or 
below a threshold are determined and labelled individually.
To describe the specific location of the feature at a 
specific point in time, different spatial properties 
are used to describe the identified region. [2]_

References
----------
.. Heikenfeld, M., Marinescu, P. J., Christensen, M.,
   Watson-Parris, D., Senf, F., van den Heever, S. C.
   & Stier, P. (2019). tobac 1.2: towards a flexible 
   framework for tracking and analysis of clouds in 
   diverse datasets. Geoscientific Model Development,
   12(11), 4551-4570.
"""

from __future__ import annotations
from typing import Union, Callable
import warnings
import logging

from typing_extensions import Literal

import numpy as np
import pandas as pd
from scipy.spatial import KDTree
from sklearn.neighbors import BallTree
import iris
import xarray as xr

from tobac.tracking import build_distance_function
from tobac.utils import internal as internal_utils
from tobac.utils import decorators

from tobac.utils import periodic_boundaries as pbc_utils
from tobac.utils.general import spectral_filtering
from tobac.utils import get_statistics
import warnings

# from typing_extensions import Literal
import iris
import iris.cube


def feature_position(
    hdim1_indices: list[int],
    hdim2_indices: list[int],
    vdim_indices: Union[list[int], None] = None,
    region_small: np.ndarray = None,
    region_bbox: Union[list[int], tuple[int]] = None,
    track_data: np.ndarray = None,
    threshold_i: float = None,
    position_threshold: Literal[
        "center", "extreme", "weighted_diff", "weighted abs"
    ] = "center",
    target: Literal["maximum", "minimum"] = None,
    PBC_flag: Literal["none", "hdim_1", "hdim_2", "both"] = "none",
    hdim1_min: int = 0,
    hdim1_max: int = 0,
    hdim2_min: int = 0,
    hdim2_max: int = 0,
) -> tuple[float]:
    """Determine feature position with regard to the horizontal
    dimensions in pixels from the identified region above
    threshold values

    Parameters
    ----------
    hdim1_indices : list
        indices of pixels in region along first horizontal
        dimension

    hdim2_indices : list
        indices of pixels in region along second horizontal
        dimension

    vdim_indices : list, optional
        List of indices of feature along optional vdim (typically ```z```)

    region_small : 2D or 3D array-like
        A true/false array containing True where the threshold
        is met and false where the threshold isn't met. This
        array should be the the size specified by region_bbox,
        and can be a subset of the overall input array
        (i.e., ```track_data```).

    region_bbox : list or tuple with length of 4 or 6
        The coordinates that region_small occupies within the total track_data
        array. This is in the order that the coordinates come from the
        ```get_label_props_in_dict``` function. For 2D data, this should be:
        (hdim1 start, hdim 2 start, hdim 1 end, hdim 2 end). For 3D data, this
        is: (vdim start, hdim1 start, hdim 2 start, vdim end, hdim 1 end, hdim 2 end).

    track_data : 2D or 3D array-like
        2D or 3D array containing the data

    threshold_i : float
        The threshold value that we are testing against

    position_threshold : {'center', 'extreme', 'weighted_diff', '
                          weighted abs'}
        How to select the single point position from our data.
        'center' picks the geometrical centre of the region,
        and is typically not recommended. 'extreme' picks the
        maximum or minimum value inside the region (max/min set by
         ```target```) 'weighted_diff' picks the centre of the
         region weighted by the distance from the threshold value
        'weighted_abs' picks the centre of the region weighted by
        the absolute values of the field

    target : {'maximum', 'minimum'}
        Used only when position_threshold is set to 'extreme',
        this sets whether it is looking for maxima or minima.

    PBC_flag : {'none', 'hdim_1', 'hdim_2', 'both'}
        Sets whether to use periodic boundaries, and if so in which directions.
        'none' means that we do not have periodic boundaries
        'hdim_1' means that we are periodic along hdim1
        'hdim_2' means that we are periodic along hdim2
        'both' means that we are periodic along both horizontal dimensions

    hdim1_min : int
        Minimum real array index of the first horizontal dimension (for PBCs)

    hdim1_max: int
        Maximum real array index of the first horizontal dimension (for PBCs)
        Note that this coordinate is INCLUSIVE, meaning that this is
        the maximum coordinate value, and it is not a length.

    hdim2_min : int
        Minimum real array index of the first horizontal dimension (for PBCs)

    hdim2_max : int
        Maximum real array index of the first horizontal dimension (for PBCs)
        Note that this coordinate is INCLUSIVE, meaning that this is
        the maximum coordinate value, and it is not a length.

    Returns
    -------
    2-element or 3-element tuple of floats
        If input data is 2D, this will be a 2-element tuple of floats,
        where the first element is the feature position along the first
        horizontal dimension and the second element is the feature position
        along the second horizontal dimension.
        If input data is 3D, this will be a 3-element tuple of floats, where
        the first element is the feature position along the vertical dimension
        and the second two elements are the feature position on the first and
        second horizontal dimensions.
        Note for PBCs: this point *can* be >hdim1_max or hdim2_max if the
        point is between hdim1_max and hdim1_min. For example, if a feature
        lies exactly between hdim1_max and hdim1_min, the output could be
        between hdim1_max and hdim1_max+1. While a value between hdim1_min-1
        and hdim1_min would also be valid, we choose to overflow on the max side of things.
    """

    # First, if necessary, run PBC processing.
    # processing of PBC indices
    # checks to see if minimum and maximum values are present in dimensional array
    # then if true, adds max value to any indices past the halfway point of their
    # respective dimension. this, in essence, shifts the set of points to the high side.
    pbc_options = ["hdim_1", "hdim_2", "both"]

    if len(region_bbox) == 4:
        # 2D case
        is_3D = False
        track_data_region = track_data[
            region_bbox[0] : region_bbox[2], region_bbox[1] : region_bbox[3]
        ]
    elif len(region_bbox) == 6:
        # 3D case
        is_3D = True
        track_data_region = track_data[
            region_bbox[0] : region_bbox[3],
            region_bbox[1] : region_bbox[4],
            region_bbox[2] : region_bbox[5],
        ]
    else:
        raise ValueError("region_bbox must have 4 or 6 elements.")
    # whether or not to run the means at the end
    run_mean = False
    if position_threshold == "center":
        # get position as geometrical centre of identified region:

        hdim1_weights = np.ones(np.size(hdim1_indices))
        hdim2_weights = np.ones(np.size(hdim2_indices))
        if is_3D:
            vdim_weights = np.ones(np.size(hdim2_indices))

        run_mean = True

    elif position_threshold == "extreme":
        # get position as max/min position inside the identified region:
        if target == "maximum":
            index = np.argmax(track_data_region[region_small])
        if target == "minimum":
            index = np.argmin(track_data_region[region_small])
        hdim1_index = hdim1_indices[index]
        hdim2_index = hdim2_indices[index]
        if is_3D:
            vdim_index = vdim_indices[index]

    elif position_threshold == "weighted_diff":
        # get position as centre of identified region, weighted by difference from the threshold:
        weights = abs(track_data_region[region_small] - threshold_i)
        if sum(weights) == 0:
            weights = None
        hdim1_weights = weights
        hdim2_weights = weights
        if is_3D:
            vdim_weights = weights

        run_mean = True

    elif position_threshold == "weighted_abs":
        # get position as centre of identified region, weighted by absolute values if the field:
        weights = abs(track_data_region[region_small])
        if sum(weights) == 0:
            weights = None
        hdim1_weights = weights
        hdim2_weights = weights
        if is_3D:
            vdim_weights = weights
        run_mean = True

    else:
        raise ValueError(
            "position_threshold must be center,extreme,weighted_diff or weighted_abs"
        )

    if run_mean:
        if PBC_flag in ("hdim_1", "both"):
            hdim1_index = pbc_utils.weighted_circmean(
                hdim1_indices, weights=hdim1_weights, high=hdim1_max + 1, low=hdim1_min
            )
        else:
            hdim1_index = np.average(hdim1_indices, weights=hdim1_weights)
        if PBC_flag in ("hdim_2", "both"):
            hdim2_index = pbc_utils.weighted_circmean(
                hdim2_indices, weights=hdim2_weights, high=hdim2_max + 1, low=hdim2_min
            )
        else:
            hdim2_index = np.average(hdim2_indices, weights=hdim2_weights)
        if is_3D:
            vdim_index = np.average(vdim_indices, weights=vdim_weights)

    if is_3D:
        return vdim_index, hdim1_index, hdim2_index
    else:
        return hdim1_index, hdim2_index


def test_overlap(
    region_inner: list[tuple[int]], region_outer: list[tuple[int]]
) -> bool:
    """Test for overlap between two regions

    Parameters
    ----------
    region_1 : list
        list of 2-element tuples defining the indices of
        all cell in the region

    region_2 : list
        list of 2-element tuples defining the indices of
        all cell in the region

    Returns
    ----------
    overlap : bool
        True if there are any shared points between the two
        regions
    """

    overlap = frozenset(region_outer).isdisjoint(region_inner)
    return not overlap


def remove_parents(
    features_thresholds: pd.DataFrame,
    regions_i: dict,
    regions_old: dict,
    strict_thresholding: bool = False,
) -> pd.DataFrame:
    """Remove parents of newly detected feature regions.

    Remove features where its regions surround newly
    detected feature regions.

    Parameters
    ----------
    features_thresholds : pandas.DataFrame
        Dataframe containing detected features.

    regions_i : dict
        Dictionary containing the regions greater/lower than and equal to
        threshold for the newly detected feature
        (feature ids as keys).

    regions_old : dict
        Dictionary containing the regions greater/lower than and equal to
        threshold from previous threshold
        (feature ids as keys).

    strict_thresholding: Bool, optional
        If True, a feature can only be detected if all previous thresholds have been met.
        Default is False.
    Returns
    -------
    features_thresholds : pandas.DataFrame
        Dataframe containing detected features excluding those
        that are superseded by newly detected ones.
    """

    try:
        all_curr_pts = np.concatenate([vals for idx, vals in regions_i.items()])
    except ValueError:
        # the case where there are no new regions
        if strict_thresholding:
            return features_thresholds, {}
        else:
            return features_thresholds, regions_old
    try:
        all_old_pts = np.concatenate([vals for idx, vals in regions_old.items()])
    except ValueError:
        # the case where there are no old regions
        if strict_thresholding:
            return (
                features_thresholds[
                    ~features_thresholds["idx"].isin(list(regions_i.keys()))
                ],
                {},
            )
        else:
            return features_thresholds, regions_i

    old_feat_arr = np.empty((len(all_old_pts)))
    curr_loc = 0
    for idx_old in regions_old:
        old_feat_arr[curr_loc : curr_loc + len(regions_old[idx_old])] = idx_old
        curr_loc += len(regions_old[idx_old])

    _, common_ix_new, common_ix_old = np.intersect1d(
        all_curr_pts, all_old_pts, return_indices=True
    )
    list_remove = np.unique(old_feat_arr[common_ix_old])

    if strict_thresholding:
        new_feat_arr = np.empty((len(all_curr_pts)))
        curr_loc = 0
        for idx_new in regions_i:
            new_feat_arr[curr_loc : curr_loc + len(regions_i[idx_new])] = idx_new
            curr_loc += len(regions_i[idx_new])
        regions_i_overlap = np.unique(new_feat_arr[common_ix_new])
        no_prev_feature = np.array(list(regions_i.keys()))[
            np.logical_not(np.isin(list(regions_i.keys()), regions_i_overlap))
        ]
        list_remove = np.concatenate([list_remove, no_prev_feature])

    # remove parent regions:
    if features_thresholds is not None:
        features_thresholds = features_thresholds[
            ~features_thresholds["idx"].isin(list_remove)
        ]

        if strict_thresholding:
            keep_new_keys = np.isin(list(regions_i.keys()), features_thresholds["idx"])
            regions_old = {
                k: v for i, (k, v) in enumerate(regions_i.items()) if keep_new_keys[i]
            }
        else:
            keep_old_keys = np.isin(
                list(regions_old.keys()), features_thresholds["idx"]
            )
            regions_old = {
                k: v for i, (k, v) in enumerate(regions_old.items()) if keep_old_keys[i]
            }
            regions_old.update(regions_i)
    else:
        regions_old = regions_i

    return features_thresholds, regions_old


def feature_detection_threshold(
    data_i: np.array,
    i_time: int,
    threshold: float = None,
    min_num: int = 0,
    target: Literal["maximum", "minimum"] = "maximum",
    position_threshold: Literal[
        "center", "extreme", "weighted_diff", "weighted_abs"
    ] = "center",
    sigma_threshold: float = 0.5,
    n_erosion_threshold: int = 0,
    n_min_threshold: int = 0,
    min_distance: float = 0,
    idx_start: int = 0,
    PBC_flag: Literal["none", "hdim_1", "hdim_2", "both"] = "none",
    vertical_axis: int = 0,
) -> tuple[pd.DataFrame, dict]:
    """Find features based on individual threshold value.

    Parameters
    ----------
    data_i : np.array
        2D or 3D field to perform the feature detection (single timestep) on.

    i_time : int
        Number of the current timestep.

    threshold : float, optional
        Threshold value used to select target regions to track.  The feature detection is inclusive of the
        threshold value(s), i.e. values greater/less than or equal are included in the target region. The
        feature detection is inclusive of the threshold value(s), i.e. values greater/less than or equal are
        included in the target region. Default is None.

    target : {'maximum', 'minimum'}, optional
        Flag to determine if tracking is targetting minima or maxima
        in the data. Default is 'maximum'.

    position_threshold : {'center', 'extreme', 'weighted_diff',
                          'weighted_abs'}, optional
        Flag choosing method used for the position of the tracked
        feature. Default is 'center'.

    sigma_threshold: float, optional
        Standard deviation for intial filtering step. Default is 0.5.

    n_erosion_threshold: int, optional
        Number of pixels by which to erode the identified features.
        Default is 0.

    n_min_threshold : int, optional
        Minimum number of identified contiguous pixels for a feature to be detected. Default is 0.

    min_distance : float, optional
        Minimum distance between detected features (in meters). Default is 0.

    idx_start : int, optional
        Feature id to start with. Default is 0.

    PBC_flag : {'none', 'hdim_1', 'hdim_2', 'both'}
         Sets whether to use periodic boundaries, and if so in which directions.
         'none' means that we do not have periodic boundaries
         'hdim_1' means that we are periodic along hdim1
         'hdim_2' means that we are periodic along hdim2
         'both' means that we are periodic along both horizontal dimensions
    vertical_axis: int
        The vertical axis number of the data.


    Returns
    -------
    features_threshold : pandas DataFrame
        Detected features for individual threshold.

    regions : dict
        Dictionary containing the regions above/below threshold used
        for each feature (feature ids as keys).
    """

    from skimage.measure import label
    from skimage.morphology import binary_erosion
    from copy import deepcopy

    if min_num != 0:
        warnings.warn(
            "min_num parameter has no effect and will be deprecated in a future version of tobac. "
            "Please use n_min_threshold instead",
            FutureWarning,
        )

    # If we are given a 3D data array, we should do 3D feature detection.
    is_3D = len(data_i.shape) == 3

    # We need to transpose the input data
    if is_3D:
        if vertical_axis == 1:
            data_i = np.transpose(data_i, axes=(1, 0, 2))
        elif vertical_axis == 2:
            data_i = np.transpose(data_i, axes=(2, 0, 1))

    # if looking for minima, set values above threshold to 0 and scale by data minimum:
    if target == "maximum":
        mask = data_i >= threshold
        # if looking for minima, set values above threshold to 0 and scale by data minimum:
    elif target == "minimum":
        mask = data_i <= threshold
    # only include values greater than threshold
    # erode selected regions by n pixels
    if n_erosion_threshold > 0:
        if is_3D:
            selem = np.ones(
                (n_erosion_threshold, n_erosion_threshold, n_erosion_threshold)
            )
        else:
            selem = np.ones((n_erosion_threshold, n_erosion_threshold))
        mask = binary_erosion(mask, selem)
        # detect individual regions, label  and count the number of pixels included:
    labels, num_labels = label(mask, background=0, return_num=True)
    if not is_3D:
        # let's transpose labels to a 1,y,x array to make calculations etc easier.
        labels = labels[np.newaxis, :, :]
    # these are [min, max], meaning that the max value is inclusive and a valid
    # value.
    z_min = 0
    z_max = labels.shape[0] - 1
    y_min = 0
    y_max = labels.shape[1] - 1
    x_min = 0
    x_max = labels.shape[2] - 1

    # deal with PBCs
    # all options that involve dealing with periodic boundaries
    pbc_options = ["hdim_1", "hdim_2", "both"]
    if PBC_flag not in pbc_options and PBC_flag != "none":
        raise ValueError(
            "Options for periodic are currently: none, " + ", ".join(pbc_options)
        )

    # we need to deal with PBCs in some way.
    if PBC_flag in pbc_options and num_labels > 0:
        #
        # create our copy of `labels` to edit
        labels_2 = deepcopy(labels)
        # points we've already edited
        skip_list = np.array([])
        # labels that touch the PBC walls
        wall_labels = np.array([], dtype=np.int32)

        all_label_props = internal_utils.get_label_props_in_dict(labels)
        [
            all_labels_max_size,
            all_label_locs_v,
            all_label_locs_h1,
            all_label_locs_h2,
        ] = internal_utils.get_indices_of_labels_from_reg_prop_dict(all_label_props)

        # find the points along the boundaries

        # along hdim_1 or both horizontal boundaries
        if PBC_flag == "hdim_1" or PBC_flag == "both":
            # north and south wall
            ns_wall = np.unique(labels[:, (y_min, y_max), :])
            wall_labels = np.append(wall_labels, ns_wall)

        # along hdim_2 or both horizontal boundaries
        if PBC_flag == "hdim_2" or PBC_flag == "both":
            # east/west wall
            ew_wall = np.unique(labels[:, :, (x_min, x_max)])
            wall_labels = np.append(wall_labels, ew_wall)

        wall_labels = np.unique(wall_labels)

        for label_ind in wall_labels:
            new_label_ind = label_ind
            # 0 isn't a real index
            if label_ind == 0:
                continue
            # skip this label if we have already dealt with it.
            if np.any(label_ind == skip_list):
                continue

            # create list for skip labels for this wall label only
            skip_list_thisind = list()

            # get all locations of this label.
            # TODO: harmonize x/y/z vs hdim1/hdim2/vdim.
            label_locs_v = all_label_locs_v[label_ind]
            label_locs_h1 = all_label_locs_h1[label_ind]
            label_locs_h2 = all_label_locs_h2[label_ind]

            # loop through every point in the label
            for label_z, label_y, label_x in zip(
                label_locs_v, label_locs_h1, label_locs_h2
            ):
                # check if this is the special case of being a corner point.
                # if it's doubly periodic AND on both x and y boundaries, it's a corner point
                # and we have to look at the other corner.
                # here, we will only look at the corner point and let the below deal with x/y only.
                if PBC_flag == "both" and (
                    np.any(label_y == [y_min, y_max])
                    and np.any(label_x == [x_min, x_max])
                ):
                    # adjust x and y points to the other side
                    y_val_alt = pbc_utils.adjust_pbc_point(label_y, y_min, y_max)
                    x_val_alt = pbc_utils.adjust_pbc_point(label_x, x_min, x_max)

                    label_on_corner = labels[label_z, y_val_alt, x_val_alt]

                    if (label_on_corner != 0) and (
                        ~np.any(label_on_corner == skip_list)
                    ):
                        # alt_inds = np.where(labels==alt_label_3)
                        # get a list of indices where the label on the corner is so we can switch
                        # them in the new list.

                        labels_2[
                            all_label_locs_v[label_on_corner],
                            all_label_locs_h1[label_on_corner],
                            all_label_locs_h2[label_on_corner],
                        ] = label_ind
                        skip_list = np.append(skip_list, label_on_corner)
                        skip_list_thisind = np.append(
                            skip_list_thisind, label_on_corner
                        )

                    # if it's labeled and has already been dealt with for this label
                    elif (
                        (label_on_corner != 0)
                        and (np.any(label_on_corner == skip_list))
                        and (np.any(label_on_corner == skip_list_thisind))
                    ):
                        # print("skip_list_thisind label - has already been treated this index")
                        continue

                    # if it's labeled and has already been dealt with via a previous label
                    elif (
                        (label_on_corner != 0)
                        and (np.any(label_on_corner == skip_list))
                        and (~np.any(label_on_corner == skip_list_thisind))
                    ):
                        # find the updated label, and overwrite all of label_ind indices with
                        # updated label
                        labels_2_alt = labels_2[label_z, y_val_alt, x_val_alt]
                        labels_2[
                            label_locs_v, label_locs_h1, label_locs_h2
                        ] = labels_2_alt
                        skip_list = np.append(skip_list, label_ind)
                        break

                # on the hdim1 boundary and periodic on hdim1
                if (PBC_flag == "hdim_1" or PBC_flag == "both") and np.any(
                    label_y == [y_min, y_max]
                ):
                    y_val_alt = pbc_utils.adjust_pbc_point(label_y, y_min, y_max)

                    # get the label value on the opposite side
                    label_alt = labels[label_z, y_val_alt, label_x]

                    # if it's labeled and not already been dealt with
                    if (label_alt != 0) and (~np.any(label_alt == skip_list)):
                        # find the indices where it has the label value on opposite side and change
                        # their value to original side
                        # print(all_label_locs_v[label_alt], alt_inds[0])
                        labels_2[
                            all_label_locs_v[label_alt],
                            all_label_locs_h1[label_alt],
                            all_label_locs_h2[label_alt],
                        ] = new_label_ind
                        # we have already dealt with this label.
                        skip_list = np.append(skip_list, label_alt)
                        skip_list_thisind = np.append(skip_list_thisind, label_alt)

                    # if it's labeled and has already been dealt with for this label
                    elif (
                        (label_alt != 0)
                        and (np.any(label_alt == skip_list))
                        and (np.any(label_alt == skip_list_thisind))
                    ):
                        continue

                    # if it's labeled and has already been dealt with
                    elif (
                        (label_alt != 0)
                        and (np.any(label_alt == skip_list))
                        and (~np.any(label_alt == skip_list_thisind))
                    ):
                        # find the updated label, and overwrite all of label_ind indices with
                        # updated label
                        labels_2_alt = labels_2[label_z, y_val_alt, label_x]
                        labels_2[
                            label_locs_v, label_locs_h1, label_locs_h2
                        ] = labels_2_alt
                        new_label_ind = labels_2_alt
                        skip_list = np.append(skip_list, label_ind)

                if (PBC_flag == "hdim_2" or PBC_flag == "both") and np.any(
                    label_x == [x_min, x_max]
                ):
                    x_val_alt = pbc_utils.adjust_pbc_point(label_x, x_min, x_max)

                    # get the label value on the opposite side
                    label_alt = labels[label_z, label_y, x_val_alt]

                    # if it's labeled and not already been dealt with
                    if (label_alt != 0) and (~np.any(label_alt == skip_list)):
                        # find the indices where it has the label value on opposite side and change
                        # their value to original side
                        labels_2[
                            all_label_locs_v[label_alt],
                            all_label_locs_h1[label_alt],
                            all_label_locs_h2[label_alt],
                        ] = new_label_ind
                        # we have already dealt with this label.
                        skip_list = np.append(skip_list, label_alt)
                        skip_list_thisind = np.append(skip_list_thisind, label_alt)

                    # if it's labeled and has already been dealt with for this label
                    elif (
                        (label_alt != 0)
                        and (np.any(label_alt == skip_list))
                        and (np.any(label_alt == skip_list_thisind))
                    ):
                        continue

                    # if it's labeled and has already been dealt with
                    elif (
                        (label_alt != 0)
                        and (np.any(label_alt == skip_list))
                        and (~np.any(label_alt == skip_list_thisind))
                    ):
                        # find the updated label, and overwrite all of label_ind indices with
                        # updated label
                        labels_2_alt = labels_2[label_z, label_y, x_val_alt]
                        labels_2[
                            label_locs_v, label_locs_h1, label_locs_h2
                        ] = labels_2_alt
                        new_label_ind = labels_2_alt
                        skip_list = np.append(skip_list, label_ind)

        # copy over new labels after we have adjusted everything
        labels = labels_2

    # END PBC treatment
    # we need to get label properties again after we handle PBCs.

    label_props = internal_utils.get_label_props_in_dict(labels)
    if len(label_props) > 0:
        (
            total_indices_all,
            vdim_indices_all,
            hdim1_indices_all,
            hdim2_indices_all,
        ) = internal_utils.get_indices_of_labels_from_reg_prop_dict(label_props)

    # values, count = np.unique(labels[:,:].ravel(), return_counts=True)
    # values_counts=dict(zip(values, count))
    # Filter out regions that have less pixels than n_min_threshold
    # values_counts={k:v for k, v in values_counts.items() if v>n_min_threshold}

    # check if not entire domain filled as one feature
    if num_labels > 0:
        # create empty list to store individual features for this threshold
        list_features_threshold = list()
        # create empty dict to store regions for individual features for this threshold
        regions = dict()
        # create empty list of features to remove from parent threshold value

        region = np.empty(mask.shape, dtype=bool)
        # loop over individual regions:
        for cur_idx in total_indices_all:
            # skip this if there aren't enough points to be considered a real feature
            # as defined above by n_min_threshold
            curr_count = total_indices_all[cur_idx]
            if curr_count <= n_min_threshold:
                continue
            if is_3D:
                vdim_indices = vdim_indices_all[cur_idx]
            else:
                vdim_indices = None
            hdim1_indices = hdim1_indices_all[cur_idx]
            hdim2_indices = hdim2_indices_all[cur_idx]

            label_bbox = label_props[cur_idx].bbox
            (
                bbox_zstart,
                bbox_ystart,
                bbox_xstart,
                bbox_zend,
                bbox_yend,
                bbox_xend,
            ) = label_bbox
            bbox_zsize = bbox_zend - bbox_zstart
            bbox_xsize = bbox_xend - bbox_xstart
            bbox_ysize = bbox_yend - bbox_ystart
            # build small region box
            if is_3D:
                region_small = np.full((bbox_zsize, bbox_ysize, bbox_xsize), False)
                region_small[
                    vdim_indices - bbox_zstart,
                    hdim1_indices - bbox_ystart,
                    hdim2_indices - bbox_xstart,
                ] = True

            else:
                region_small = np.full((bbox_ysize, bbox_xsize), False)
                region_small[
                    hdim1_indices - bbox_ystart, hdim2_indices - bbox_xstart
                ] = True
                # we are 2D and need to remove the dummy 3D coordinate.
                label_bbox = (
                    label_bbox[1],
                    label_bbox[2],
                    label_bbox[4],
                    label_bbox[5],
                )

            # [hdim1_indices,hdim2_indices]= np.nonzero(region)
            # write region for individual threshold and feature to dict

            """
            This block of code creates 1D coordinates from the input 
            2D or 3D coordinates. Dealing with 1D coordinates is substantially
            faster than having to carry around (x, y, z) or (x, y) as 
            separate arrays. This also makes comparisons in remove_parents
            substantially faster. 
            """
            if is_3D:
                region_i = np.ravel_multi_index(
                    (hdim1_indices, hdim2_indices, vdim_indices),
                    (y_max + 1, x_max + 1, z_max + 1),
                )
            else:
                region_i = np.ravel_multi_index(
                    (hdim1_indices, hdim2_indices), (y_max + 1, x_max + 1)
                )

            regions[cur_idx + idx_start] = region_i
            # Determine feature position for region by one of the following methods:
            single_indices = feature_position(
                hdim1_indices,
                hdim2_indices,
                vdim_indices=vdim_indices,
                region_small=region_small,
                region_bbox=label_bbox,
                track_data=data_i,
                threshold_i=threshold,
                position_threshold=position_threshold,
                target=target,
                PBC_flag=PBC_flag,
                hdim2_min=x_min,
                hdim2_max=x_max,
                hdim1_min=y_min,
                hdim1_max=y_max,
            )
            if is_3D:
                vdim_index, hdim1_index, hdim2_index = single_indices
            else:
                hdim1_index, hdim2_index = single_indices
            # create individual DataFrame row in tracky format for identified feature
            appending_dict = {
                "frame": int(i_time),
                "idx": cur_idx + idx_start,
                "hdim_1": hdim1_index,
                "hdim_2": hdim2_index,
                "num": curr_count,
                "threshold_value": threshold,
            }
            column_names = [
                "frame",
                "idx",
                "hdim_1",
                "hdim_2",
                "num",
                "threshold_value",
            ]
            if is_3D:
                appending_dict["vdim"] = vdim_index
                column_names = [
                    "frame",
                    "idx",
                    "vdim",
                    "hdim_1",
                    "hdim_2",
                    "num",
                    "threshold_value",
                ]
            list_features_threshold.append(appending_dict)
        # after looping thru proto-features, check if any exceed num threshold
        # if they do not, provide a blank pandas df and regions dict
        if list_features_threshold == []:
            # print("no features above num value at threshold: ",threshold)
            features_threshold = pd.DataFrame()
            regions = dict()
        # if they do, provide a dataframe with features organized with 2D and 3D metadata
        else:
            # print("at least one feature above num value at threshold: ",threshold)
            # print("column_names, after cur_idx loop: ",column_names)
            features_threshold = pd.DataFrame(
                list_features_threshold, columns=column_names
            )
        # features_threshold=pd.DataFrame(list_features_threshold, columns = column_names)
    else:
        features_threshold = pd.DataFrame()
        regions = dict()

    return features_threshold, regions


@internal_utils.irispandas_to_xarray()
def feature_detection_multithreshold_timestep(
    data_i: xr.DataArray,
    i_time: int,
    threshold: list[float] = None,
    min_num: int = 0,
    target: Literal["maximum", "minimum"] = "maximum",
    position_threshold: Literal[
        "center", "extreme", "weighted_diff", "weighted abs"
    ] = "center",
    sigma_threshold: float = 0.5,
    n_erosion_threshold: int = 0,
    n_min_threshold: int = 0,
    min_distance: float = 0,
    feature_number_start: int = 1,
    PBC_flag: Literal["none", "hdim_1", "hdim_2", "both"] = "none",
    vertical_axis: int = None,
    dxy: float = -1,
    wavelength_filtering: tuple[float] = None,
    strict_thresholding: bool = False,
    statistic: Union[dict[str, Union[Callable, tuple[Callable, dict]]], None] = None,
) -> pd.DataFrame:
    """Find features in each timestep.

    Based on iteratively finding regions above/below a set of
    thresholds. Smoothing the input data with the Gaussian filter makes
    output less sensitive to noisiness of input data.

    Parameters
    ----------

    data_i : iris.cube.Cube or xarray.DataArray
        3D field to perform the feature detection (single timestep) on.

    i_time : int
        Number of the current timestep.

    threshold : list of floats, optional
        Threshold value used to select target regions to track. The feature detection is inclusive of the threshold value(s), i.e. values greater/less than or equal are included in the target region. Default is None.

    min_num : int, optional
        This parameter is not used in the function. Default is 0.

    target : {'maximum', 'minimum'}, optinal
        Flag to determine if tracking is targetting minima or maxima
        in the data. Default is 'maximum'.

    position_threshold : {'center', 'extreme', 'weighted_diff',
                          'weighted_abs'}, optional
        Flag choosing method used for the position of the tracked
        feature. Default is 'center'.

    sigma_threshold: float, optional
        Standard deviation for intial filtering step. Default is 0.5.

    n_erosion_threshold: int, optional
        Number of pixels by which to erode the identified features.
        Default is 0.

    n_min_threshold : int, optional
        Minimum number of identified contiguous pixels for a feature to be detected. Default is 0.

    min_distance : float, optional
        Minimum distance between detected features (in meters). Default is 0.

    feature_number_start : int, optional
        Feature id to start with. Default is 1.

    PBC_flag : str('none', 'hdim_1', 'hdim_2', 'both')
        Sets whether to use periodic boundaries, and if so in which directions.
        'none' means that we do not have periodic boundaries
        'hdim_1' means that we are periodic along hdim1
        'hdim_2' means that we are periodic along hdim2
        'both' means that we are periodic along both horizontal dimensions

    vertical_axis: int
        The vertical axis number of the data.
    dxy : float
        Grid spacing in meters.

    wavelength_filtering: tuple, optional
       Minimum and maximum wavelength for spectral filtering in meters. Default is None.

    strict_thresholding: Bool, optional
        If True, a feature can only be detected if all previous thresholds have been met.
        Default is False.

    statistic : dict, optional
            Default is None. Optional parameter to calculate bulk statistics within feature detection.
            Dictionary with callable function(s) to apply over the region of each detected feature and the name of the statistics to appear in the feature ou            tput dataframe. The functions should be the values and the names of the metric the keys (e.g. {'mean': np.mean})

    Returns
    -------
    features_threshold : pandas DataFrame
        Detected features for individual timestep.
    """
    # Handle scipy depreciation gracefully
    try:
        from scipy.ndimage import gaussian_filter
    except ImportError:
        from scipy.ndimage.filters import gaussian_filter

    if min_num != 0:
        warnings.warn(
            "min_num parameter has no effect and will be deprecated in a future version of tobac. "
            "Please use n_min_threshold instead",
            FutureWarning,
        )

    # get actual numpy array and make a copy so as not to change the data in the iris cube
    track_data = data_i.values.copy()

    track_data = gaussian_filter(
        track_data, sigma=sigma_threshold
    )  # smooth data slightly to create rounded, continuous field

    # spectrally filter the input data, if desired
    if wavelength_filtering is not None:
        track_data = spectral_filtering(
            dxy, track_data, wavelength_filtering[0], wavelength_filtering[1]
        )

    # sort thresholds from least extreme to most extreme
    threshold_sorted = sorted(threshold, reverse=target == "minimum")

    # check if each threshold has a n_min_threshold (minimum nr. of grid cells associated with
    # thresholds), if multiple n_min_threshold are given
    if isinstance(n_min_threshold, list) or isinstance(n_min_threshold, dict):
        if len(n_min_threshold) is not len(threshold):
            raise ValueError(
                "Number of elements in n_min_threshold needs to be the same as thresholds, if "
                "n_min_threshold is given as dict or list."
            )

        # check if thresholds in dict correspond to given thresholds
        if isinstance(n_min_threshold, dict):
            if threshold_sorted != sorted(
                n_min_threshold.keys(), reverse=(target == "minimum")
            ):
                raise ValueError(
                    "Ambiguous input for threshold values. If n_min_threshold is given as a dict,"
                    " the keys not to correspond to the values in threshold."
                )
            # sort dictionary by keys (threshold values) so that they match sorted thresholds and
            # get values for n_min_threshold
            n_min_threshold = [
                n_min_threshold[threshold] for threshold in threshold_sorted
            ]

        elif isinstance(n_min_threshold, list):
            # if n_min_threshold is a list, sort it such that it still matches with the sorted
            # threshold values
            n_min_threshold = [
                x
                for _, x in sorted(
                    zip(threshold, n_min_threshold), reverse=(target == "minimum")
                )
            ]
    elif (
        not isinstance(n_min_threshold, list)
        and not isinstance(n_min_threshold, dict)
        and not isinstance(n_min_threshold, int)
    ):
        raise ValueError(
            "N_min_threshold must be an integer. If multiple values for n_min_threshold are given,"
            " please provide a dictionary or list."
        )

    # create empty lists to store regions and features for individual timestep
    features_thresholds = pd.DataFrame()
    for i_threshold, threshold_i in enumerate(threshold_sorted):
        if i_threshold > 0 and not features_thresholds.empty:
            idx_start = features_thresholds["idx"].max() + feature_number_start
        else:
            idx_start = feature_number_start - 1

        # select n_min_threshold for respective threshold, if multiple values are given
        if isinstance(n_min_threshold, list):
            n_min_threshold_i = n_min_threshold[i_threshold]
        else:
            n_min_threshold_i = n_min_threshold

        features_threshold_i, regions_i = feature_detection_threshold(
            track_data,
            i_time,
            threshold=threshold_i,
            sigma_threshold=sigma_threshold,
            min_num=min_num,
            target=target,
            position_threshold=position_threshold,
            n_erosion_threshold=n_erosion_threshold,
            n_min_threshold=n_min_threshold_i,
            min_distance=min_distance,
            idx_start=idx_start,
            PBC_flag=PBC_flag,
            vertical_axis=vertical_axis,
        )
        if any([x is not None for x in features_threshold_i]):
            features_thresholds = pd.concat(
                [features_thresholds, features_threshold_i], ignore_index=True
            )

        # For multiple threshold, and features found both in the current and previous step, remove
        # "parent" features from Dataframe
        if i_threshold > 0 and not features_thresholds.empty:
            # For multiple threshold, and features found both in the current and previous step, remove
            # "parent" features from Dataframe
            features_thresholds, regions_old = remove_parents(
                features_thresholds,
                regions_i,
                regions_old,
                strict_thresholding=strict_thresholding,
            )
        elif i_threshold == 0:
            regions_old = regions_i

        if statistic:
            # reconstruct the labeled regions based on the regions dict
            labels = np.zeros(track_data.shape)
            labels = labels.astype(int)
            for key in regions_old.keys():
                labels.ravel()[regions_old[key]] = key
                # apply function to get statistics based on labeled regions and functions provided by the user
                # the feature dataframe is updated by appending a column for each metric
            features_thresholds = get_statistics(
                features_thresholds,
                labels,
                track_data,
                statistic=statistic,
                index=np.unique(labels[labels > 0]),
                id_column="idx",
            )

        logging.debug(
            "Finished feature detection for threshold "
            + str(i_threshold)
            + " : "
            + str(threshold_i)
        )
    return features_thresholds


<<<<<<< HEAD
@internal_utils.irispandas_to_xarray(save_iris_info=True)
=======
@decorators.xarray_to_iris()
>>>>>>> 3a8ffbab
def feature_detection_multithreshold(
    field_in: xr.DataArray,
    dxy: float = None,
    threshold: list[float] = None,
    min_num: int = 0,
    target: Literal["maximum", "minimum"] = "maximum",
    position_threshold: Literal[
        "center", "extreme", "weighted_diff", "weighted abs"
    ] = "center",
    sigma_threshold: float = 0.5,
    n_erosion_threshold: int = 0,
    n_min_threshold: int = 0,
    min_distance: float = 0,
    feature_number_start: int = 1,
    PBC_flag: Literal["none", "hdim_1", "hdim_2", "both"] = "none",
    vertical_coord: str = None,
    vertical_axis: int = None,
    detect_subset: dict = None,
    wavelength_filtering: tuple = None,
    dz: Union[float, None] = None,
    strict_thresholding: bool = False,
    statistic: Union[dict[str, Union[Callable, tuple[Callable, dict]]], None] = None,
    **kwargs,
) -> pd.DataFrame:
    """Perform feature detection based on contiguous regions.

    The regions are above/below a threshold.

    Parameters
    ----------
    field_in : iris.cube.Cube or xarray.DataArray
        2D or 3D field to perform the tracking on (needs to have coordinate
        'time' along one of its dimensions),

    dxy : float
        Grid spacing of the input data (in meter).

    thresholds : list of floats, optional
        Threshold values used to select target regions to track. The feature detection is inclusive of the threshold value(s), i.e. values
        greater/less than or equal are included in the target region. Default is None.

    target : {'maximum', 'minimum'}, optional
        Flag to determine if tracking is targetting minima or maxima in
        the data. Default is 'maximum'.

    position_threshold : {'center', 'extreme', 'weighted_diff',
                          'weighted_abs'}, optional
        Flag choosing method used for the position of the tracked
        feature. Default is 'center'.

    sigma_threshold: float, optional
        Standard deviation for intial filtering step. Default is 0.5.

    n_erosion_threshold: int, optional
        Number of pixels by which to erode the identified features.
        Default is 0.

    n_min_threshold : int, optional
        Minimum number of identified contiguous pixels for a feature to be detected. Default is 0.

    min_distance : float, optional
        Minimum distance between detected features (in meters). Default is 0.

    feature_number_start : int, optional
        Feature id to start with. Default is 1.

    PBC_flag : str('none', 'hdim_1', 'hdim_2', 'both')
        Sets whether to use periodic boundaries, and if so in which directions.
        'none' means that we do not have periodic boundaries
        'hdim_1' means that we are periodic along hdim1
        'hdim_2' means that we are periodic along hdim2
        'both' means that we are periodic along both horizontal dimensions
    vertical_coord: str
        Name of the vertical coordinate. If None, tries to auto-detect.
        It looks for the coordinate or the dimension name corresponding
        to the string.
    vertical_axis: int or None.
        The vertical axis number of the data. If None, uses vertical_coord
        to determine axis. This must be >=0.
    detect_subset: dict-like or None
        Whether to run feature detection on only a subset of the data.
        If this is not None, it will subset the grid that we run feature detection
        on to the range specified for each axis specified. The format of this dict is:
        {axis-number: (start, end)}, where axis-number is the number of the axis to subset,
        start is inclusive, and end is exclusive.
        For example, if your data are oriented as (time, z, y, x) and you want to
        only detect on values between z levels 10 and 29, you would set:
        {1: (10, 30)}.
    wavelength_filtering: tuple, optional
       Minimum and maximum wavelength for horizontal spectral filtering in meter.
       Default is None.

    dz : float
        Constant vertical grid spacing (m), optional. If not specified
        and the input is 3D, this function requires that `altitude` is available
        in the `features` input. If you specify a value here, this function assumes
        that it is the constant z spacing between points, even if ```z_coordinate_name```
        is specified.

    strict_thresholding: Bool, optional
        If True, a feature can only be detected if all previous thresholds have been met.
        Default is False.

    Returns
    -------
    features : pandas.DataFrame
        Detected features. The structure of this dataframe is explained
        `here <https://tobac.readthedocs.io/en/latest/data_input.html>`__
    """
    from .utils import add_coordinates, add_coordinates_3D

    time_var_name: str = "time"
    logging.debug("start feature detection based on thresholds")

    ndim_time = internal_utils.find_axis_from_coord(field_in, time_var_name)

    # Check whether we need to run 2D or 3D feature detection
    if field_in.ndim == 3:
        logging.debug("Running 2D feature detection")
        is_3D = False
    elif field_in.ndim == 4:
        logging.debug("Running 3D feature detection")
        is_3D = True
    else:
        raise ValueError("Feature detection only works with 2D or 3D data")

    if detect_subset is not None:
        raise NotImplementedError("Subsetting feature detection not yet supported.")

    if detect_subset is not None and ndim_time in detect_subset:
        raise NotImplementedError("Cannot subset on time")

    if is_3D:
        # We need to determine the time axis so that we can determine the
        # vertical axis in each timestep if vertical_axis is not none.

        if vertical_axis is not None and vertical_coord is not None:
            raise ValueError(
                "Only one of vertical_axis or vertical_coord should be set."
            )

        if vertical_axis is None:
            # We need to determine vertical axis.
            # first, find the name of the vertical axis
            vertical_axis_name = internal_utils.find_vertical_coord_name(
                field_in, vertical_coord=vertical_coord
            )
            # then find our axis number.
            vertical_axis = internal_utils.find_axis_from_coord(
                field_in, vertical_axis_name
            )

            if vertical_axis is None:
                raise ValueError("Cannot find vertical coordinate.")

        if vertical_axis < 0:
            raise ValueError("vertical_axis must be >=0.")
        # adjust vertical axis number down based on time
        if ndim_time < vertical_axis:
            # We only need to adjust the axis number if the time axis
            # is a lower axis number than the specified vertical coordinate.

            vertical_axis = vertical_axis - 1

    # create empty list to store features for all timesteps
    list_features_timesteps = []

    # if single threshold is put in as a single value, turn it into a list
    if type(threshold) in [int, float]:
        threshold = [threshold]

    # if wavelength_filtering is given, check that value cannot be larger than distances along
    # x and y, that the value cannot be smaller or equal to the grid spacing
    # and throw a warning if dxy and wavelengths have about the same order of magnitude
    if wavelength_filtering is not None:
        if is_3D:
            raise ValueError("Wavelength filtering is not supported for 3D input data.")
        else:
            distance_x = field_in.shape[1] * (dxy)
            distance_y = field_in.shape[2] * (dxy)
        distance = min(distance_x, distance_y)

        # make sure the smaller value is taken as the minimum and the larger as the maximum
        lambda_min = min(wavelength_filtering)
        lambda_max = max(wavelength_filtering)

        if lambda_min > distance or lambda_max > distance:
            raise ValueError(
                "The given wavelengths cannot be larger than the total distance in m along the axes"
                " of the domain."
            )

        elif lambda_min <= dxy:
            raise ValueError(
                "The given minimum wavelength cannot be smaller than gridspacing dxy. Please note "
                "that both dxy and the values for wavelength_filtering should be given in meter."
            )

        elif np.floor(np.log10(lambda_min)) - np.floor(np.log10(dxy)) > 1:
            warnings.warn(
                "Warning: The values for dxy and the minimum wavelength are close in order of "
                "magnitude. Please note that both dxy and for wavelength_filtering should be "
                "given in meter."
            )

    for i_time, time_i in enumerate(field_in.coords[time_var_name]):
        data_i = field_in.isel({time_var_name: i_time})

        features_thresholds = feature_detection_multithreshold_timestep(
            data_i,
            i_time,
            threshold=threshold,
            sigma_threshold=sigma_threshold,
            min_num=min_num,
            target=target,
            position_threshold=position_threshold,
            n_erosion_threshold=n_erosion_threshold,
            n_min_threshold=n_min_threshold,
            min_distance=min_distance,
            feature_number_start=feature_number_start,
            PBC_flag=PBC_flag,
            vertical_axis=vertical_axis,
            dxy=dxy,
            wavelength_filtering=wavelength_filtering,
            strict_thresholding=strict_thresholding,
            statistic=statistic,
        )
        # check if list of features is not empty, then merge features from different threshold
        # values into one DataFrame and append to list for individual timesteps:
        if not features_thresholds.empty:
            hdim1_ax, hdim2_ax = internal_utils.find_hdim_axes_3D(
                field_in, vertical_coord=vertical_coord
            )
            hdim1_max = field_in.shape[hdim1_ax] - 1
            hdim2_max = field_in.shape[hdim2_ax] - 1
            # Loop over DataFrame to remove features that are closer than distance_min to each
            # other:
            if min_distance > 0:
                features_thresholds = filter_min_distance(
                    features_thresholds,
                    dxy=dxy,
                    dz=dz,
                    min_distance=min_distance,
                    z_coordinate_name=vertical_coord,
                    target=target,
                    PBC_flag=PBC_flag,
                    min_h1=0,
                    max_h1=hdim1_max,
                    min_h2=0,
                    max_h2=hdim2_max,
                )
        list_features_timesteps.append(features_thresholds)

        logging.debug("Finished feature detection for %s", time_i)

    logging.debug("feature detection: merging DataFrames")
    # Check if features are detected and then concatenate features from different timesteps into
    # one pandas DataFrame
    # If no features are detected raise error
    if any([not x.empty for x in list_features_timesteps]):
        features = pd.concat(list_features_timesteps, ignore_index=True)
        features["feature"] = features.index + feature_number_start
        #    features_filtered = features.drop(features[features['num'] < min_num].index)
        #    features_filtered.drop(columns=['idx','num','threshold_value'],inplace=True)
        if "vdim" in features:
            features = add_coordinates_3D(
                features,
                field_in,
                vertical_coord=vertical_coord,
                preserve_iris_datetime_types=kwargs["converted_from_iris"],
            )
        else:
            features = add_coordinates(
                features,
                field_in,
                preserve_iris_datetime_types=kwargs["converted_from_iris"],
            )
    else:
        features = None
        logging.debug("No features detected")
    logging.debug("feature detection completed")
    return features


def filter_min_distance(
    features: pd.DataFrame,
    dxy: float = None,
    dz: float = None,
    min_distance: float = None,
    x_coordinate_name: str = None,
    y_coordinate_name: str = None,
    z_coordinate_name: str = None,
    target: Literal["maximum", "minimum"] = "maximum",
    PBC_flag: Literal["none", "hdim_1", "hdim_2", "both"] = "none",
    min_h1: int = 0,
    max_h1: int = 0,
    min_h2: int = 0,
    max_h2: int = 0,
) -> pd.DataFrame:
    """Function to remove features that are too close together.
    If two features are closer than `min_distance`, it keeps the
    larger feature.

    Parameters
    ----------
    features:      pandas DataFrame
                   features
    dxy:           float
        Constant horzontal grid spacing (meters).
    dz: float
        Constant vertical grid spacing (meters), optional. If not specified
        and the input is 3D, this function requires that `z_coordinate_name` is available
        in the `features` input. If you specify a value here, this function assumes
        that it is the constant z spacing between points, even if ```z_coordinate_name```
        is specified.
    min_distance:  float
        minimum distance between detected features (meters)
    x_coordinate_name: str
        The name of the x coordinate to calculate distance based on in meters.
        This is typically `projection_x_coordinate`. Currently unused.
    y_coordinate_name: str
        The name of the y coordinate to calculate distance based on in meters.
        This is typically `projection_y_coordinate`. Currently unused.
    z_coordinate_name: str or None
        The name of the z coordinate to calculate distance based on in meters.
        This is typically `altitude`. If None, tries to auto-detect.
    target: {'maximum', 'minimum'}, optional
        Flag to determine if tracking is targeting minima or maxima in
        the data. Default is 'maximum'.
    PBC_flag : str('none', 'hdim_1', 'hdim_2', 'both')
        Sets whether to use periodic boundaries, and if so in which directions.
        'none' means that we do not have periodic boundaries
        'hdim_1' means that we are periodic along hdim1
        'hdim_2' means that we are periodic along hdim2
        'both' means that we are periodic along both horizontal dimensions
    min_h1: int, optional
        Minimum real point in hdim_1, for use with periodic boundaries.
    max_h1: int, optional
        Maximum point in hdim_1, exclusive. max_h1-min_h1 should be the size.
    min_h2: int, optional
        Minimum real point in hdim_2, for use with periodic boundaries.
    max_h2: int, optional
        Maximum point in hdim_2, exclusive. max_h2-min_h2 should be the size.

    Returns
    -------
    pandas DataFrame
        features after filtering
    """
    if dxy is None:
        raise NotImplementedError("dxy currently must be set.")

    # if PBC_flag != "none":
    #    raise NotImplementedError("We haven't yet implemented PBCs into this.")

    # if we are 3D, the vertical dimension is in features. if we are 2D, there
    # is no vertical dimension in features.
    is_3D = "vdim" in features

    if is_3D and dz is None:
        z_coordinate_name = internal_utils.find_dataframe_vertical_coord(
            features, z_coordinate_name
        )

    # Check if both dxy and their coordinate names are specified.
    # If they are, warn that we will use dxy.
    if dxy is not None and (
        x_coordinate_name in features and y_coordinate_name in features
    ):
        warnings.warn(
            "Both " + x_coordinate_name + "/" + y_coordinate_name + " and dxy "
            "set. Using constant dxy. Set dxy to None if you want to use the "
            "interpolated coordinates, or set `x_coordinate_name` and "
            "`y_coordinate_name` to None to use a constant dxy."
        )

    # Check and if both dz is specified and altitude is available, warn that we will use dz.
    if is_3D and (dz is not None and z_coordinate_name in features):
        warnings.warn(
            "Both "
            + z_coordinate_name
            + " and dz available to filter_min_distance; using constant dz. "
            "Set dz to none if you want to use altitude or set `z_coordinate_name` to None to use "
            "constant dz."
        )

    # As optional coordinate names are not yet implemented, set to defaults here:
    z_coordinate_name = "vdim"
    y_coordinate_name = "hdim_1"
    x_coordinate_name = "hdim_2"

    if target not in ["minimum", "maximum"]:
        raise ValueError(
            "target parameter must be set to either 'minimum' or 'maximum'"
        )

    # Calculate feature locations in cartesian coordinates
    if is_3D:
        feature_locations = features[
            [z_coordinate_name, y_coordinate_name, x_coordinate_name]
        ].to_numpy()
        feature_locations[0] *= dz
        feature_locations[1:] *= dxy
    else:
        feature_locations = (
            features[[y_coordinate_name, x_coordinate_name]].to_numpy() * dxy
        )

    # Create array of flags for features to remove
    removal_flag = np.zeros(len(features), dtype=bool)

    # Create Tree of feature locations in cartesian coordinates
    # Check if we have PBCs.
    if PBC_flag in ["hdim_1", "hdim_2", "both"]:
        # Note that we multiply by dxy to get the distances in spatial coordinates
        dist_func = build_distance_function(
            min_h1 * dxy, max_h1 * dxy, min_h2 * dxy, max_h2 * dxy, PBC_flag
        )
        features_tree = BallTree(feature_locations, metric="pyfunc", func=dist_func)
        neighbours = features_tree.query_radius(feature_locations, r=min_distance)

    else:
        features_tree = KDTree(feature_locations)
        # Find neighbours for each point
        neighbours = features_tree.query_ball_tree(features_tree, r=min_distance)

    # Iterate over list of neighbours to find which features to remove
    for i, neighbour_list in enumerate(neighbours):
        if len(neighbour_list) > 1:
            # Remove the feature we're interested in as it's always included
            neighbour_list = list(neighbour_list)
            neighbour_list.remove(i)
            # If maximum target check if any neighbours have a larger threshold value
            if target == "maximum" and np.any(
                features["threshold_value"].iloc[neighbour_list]
                > features["threshold_value"].iloc[i]
            ):
                removal_flag[i] = True
            # If minimum target check if any neighbours have a smaller threshold value
            elif target == "minimum" and np.any(
                features["threshold_value"].iloc[neighbour_list]
                < features["threshold_value"].iloc[i]
            ):
                removal_flag[i] = True
            # Else check if any neighbours have an equal threshold value
            else:
                wh_equal_threshold = (
                    features["threshold_value"].iloc[neighbour_list]
                    == features["threshold_value"].iloc[i]
                )
                if np.any(wh_equal_threshold):
                    # Check if any have a larger number of points
                    if np.any(
                        features["num"].iloc[neighbour_list][wh_equal_threshold]
                        > features["num"].iloc[i]
                    ):
                        removal_flag[i] = True
                    # Check if any have the same number of points and a lower index value
                    else:
                        wh_equal_area = (
                            features["num"].iloc[neighbour_list][wh_equal_threshold]
                            == features["num"].iloc[i]
                        )
                        if np.any(wh_equal_area):
                            if np.any(wh_equal_area.index[wh_equal_area] < i):
                                removal_flag[i] = True

    # Return the features that are not flagged for removal
    return features.iloc[~removal_flag]<|MERGE_RESOLUTION|>--- conflicted
+++ resolved
@@ -1133,11 +1133,7 @@
     return features_thresholds
 
 
-<<<<<<< HEAD
-@internal_utils.irispandas_to_xarray(save_iris_info=True)
-=======
-@decorators.xarray_to_iris()
->>>>>>> 3a8ffbab
+@decorators.irispandas_to_xarray(save_iris_info=True)
 def feature_detection_multithreshold(
     field_in: xr.DataArray,
     dxy: float = None,
