"""This file is used to configure the Sphinx build of our documentation.
The documentation on setting this up is here: https://www.sphinx-doc.org/en/master/usage/configuration.html 
"""

# This is the standard readthedocs theme.
import sphinx_rtd_theme
import sys, os

sys.path.insert(0, os.path.abspath("extensions"))

# What Sphinx extensions do we need
extensions = [
    "sphinx.ext.autodoc",
    "sphinx.ext.doctest",
    "sphinx.ext.todo",
    "sphinx.ext.coverage",
    "sphinx.ext.imgmath",
    "sphinx.ext.ifconfig",
    "sphinx_rtd_theme",
    "sphinx.ext.napoleon",
    "nbsphinx",
    "sphinx_gallery.load_style",
]


html_theme = "sphinx_rtd_theme"

html_static_path = ["_static"]
<<<<<<< HEAD

exclude_patterns = ['_build', 'Thumbs.db', '.DS_Store']
=======
exclude_patterns = ["_build", "Thumbs.db", ".DS_Store"]
>>>>>>> 8e7557c8


project = "tobac"

master_doc = "index"

# allow dropdowns
collapse_navigation = False


# Include our custom CSS (currently for special table config)
def setup(app):
    app.add_css_file("theme_overrides.css")


# This should include all modules used in tobac. These are dummy imports,
# but should include both required and optional dependencies.
autodoc_mock_imports = [
    #    "numpy",
    "scipy",
    "scikit-image",
    "pandas",
    "pytables",
    "matplotlib",
    "iris",
    "cf-units",
    "xarray",
    "cartopy",
    "trackpy",
    "numba",
    "skimage",
    "sklearn",
]

sys.path.insert(0, os.path.abspath("../"))

# Napoleon settings for configuring the Napoleon extension
# See documentation here:
# https://www.sphinx-doc.org/en/master/usage/extensions/napoleon.html
napoleon_google_docstring = True
napoleon_numpy_docstring = True
napoleon_include_init_with_doc = False
napoleon_include_private_with_doc = False
napoleon_include_special_with_doc = True
napoleon_use_admonition_for_examples = False
napoleon_use_admonition_for_notes = False
napoleon_use_admonition_for_references = False
napoleon_use_ivar = False
napoleon_use_param = True
napoleon_use_rtype = True
napoleon_preprocess_types = False
napoleon_type_aliases = None
napoleon_attr_annotations = True

nbsphinx_thumbnails = {
    "examples/Basics/Idealized-Case-1_Tracking-of-a-Test-Blob-in-2D": "_static/thumbnails/Basics_Idealized-Case-1_Tracking-of-a-Test-Blob-in-2D_Thumbnail.png",
    "examples/Basics/Idealized-Case-2_Two_crossing_Blobs": "_static/thumbnails/Basics_Idealized-Case-2_Two_crossing_Blobs_Thumbnail.png",
    "examples/Basics/Methods-and-Parameters-for-Feature-Detection_Part_1": "_static/thumbnails/Basics_Methods-and-Parameters-for-Feature-Detection_Part_1_Thumbnail.png",
    "examples/Basics/Methods-and-Parameters-for-Feature-Detection_Part_2": "_static/thumbnails/Basics_Methods-and-Parameters-for-Feature-Detection_Part_2_Thumbnail.png",
    "examples/Basics/Methods-and-Parameters-for-Linking": "_static/thumbnails/Basics_Methods-and-Parameters-for-Linking_Thumbnail.png",
    "examples/Basics/Methods-and-Parameters-for-Segmentation": "_static/thumbnails/Basics_Methods-and-Parameters-for-Segmentation_Thumbnail.png",
    "examples/Example_OLR_Tracking_model/Example_OLR_Tracking_model": "_static/thumbnails/Example_OLR_Tracking_model_Thumbnail.png",
    "examples/Example_OLR_Tracking_satellite/Example_OLR_Tracking_satellite": "_static/thumbnails/Example_OLR_Tracking_satellite_Thumbnail.png",
    "examples/Example_Precip_Tracking/Example_Precip_Tracking": "_static/thumbnails/Example_Precip_Tracking_Thumbnail.png",
    "examples/Example_Track_on_Radar_Segment_on_Satellite/Example_Track_on_Radar_Segment_on_Satellite": "_static/thumbnails/Example_Track_on_Radar_Segment_on_Satellite_Thumbnail.png",
    "examples/Example_Updraft_Tracking/Example_Updraft_Tracking": "_static/thumbnails/Example_Updraft_Tracking_Thumbnail.png",
    "examples/Example_vorticity_tracking_model/Example_vorticity_tracking_model": "_static/thumbnails/Example_vorticity_tracking_model_Thumbnail.png",
}<|MERGE_RESOLUTION|>--- conflicted
+++ resolved
@@ -26,12 +26,7 @@
 html_theme = "sphinx_rtd_theme"
 
 html_static_path = ["_static"]
-<<<<<<< HEAD
-
-exclude_patterns = ['_build', 'Thumbs.db', '.DS_Store']
-=======
 exclude_patterns = ["_build", "Thumbs.db", ".DS_Store"]
->>>>>>> 8e7557c8
 
 
 project = "tobac"
