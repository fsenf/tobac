"""
This code is from the python documentation and is
designed to read in the version number.
See: https://packaging.python.org/en/latest/guides/single-sourcing-package-version/
"""

from setuptools import setup
from pathlib import Path


def read(pkg_name):
    init_fname = Path(__file__).parent / pkg_name / "__init__.py"
    with open(init_fname, "r") as fp:
        return fp.read()


def get_version(pkg_name):
    for line in read(pkg_name).splitlines():
        if line.startswith("__version__"):
            delim = '"' if '"' in line else "'"
            return line.split(delim)[1]
    else:
        raise RuntimeError("Unable to find version string.")


def get_requirements(requirements_filename):
    requirements_file = Path(__file__).parent / requirements_filename
    assert requirements_file.exists()
    with open(requirements_file) as f:
        requirements = [
            line.strip() for line in f.readlines() if not line.startswith("#")
        ]
    # Iris has a different name on PyPI...
    if "iris" in requirements:
        requirements.remove("iris")
        requirements.append("scitools-iris")
    return requirements


def get_packages(package_name):
    package = Path(package_name)
    packages = [
        str(path.parent).replace("/", ".") for path in package.rglob("__init__.py")
    ]
    return packages


PACKAGE_NAME = "tobac"

# See classifiers list at: https://pypi.org/classifiers/
CLASSIFIERS = [
    "Development Status :: 5 - Production/Stable",
    "Environment :: Console",
    "Intended Audience :: Education",
    "Intended Audience :: Science/Research",
    "Intended Audience :: Developers",
    "License :: OSI Approved :: BSD License",
    "Operating System :: POSIX :: Linux",
    "Operating System :: MacOS :: MacOS X",
    "Operating System :: Microsoft :: Windows",
    "Programming Language :: Python",
    "Programming Language :: Python :: 3",
    "Programming Language :: Python :: 3 :: Only",
    "Programming Language :: Python :: 3.9",
    "Programming Language :: Python :: 3.10",
    "Programming Language :: Python :: 3.11",
    "Programming Language :: Python :: 3.12",
    "Programming Language :: Python :: 3.13",
    "Topic :: Scientific/Engineering",
    "Topic :: Scientific/Engineering :: Atmospheric Science",
]


setup(
<<<<<<< HEAD
=======
    name=PACKAGE_NAME,
    version=get_version(PACKAGE_NAME),
    description="Tracking and object-based analysis of clouds",
    url="http://github.com/tobac-project/tobac",
    classifiers=CLASSIFIERS,
    python_requires=">=3.9,<3.14",
    author=[
        "Max Heikenfeld",
        "William Jones",
        "Fabian Senf",
        "Sean Freeman",
        "Julia Kukulies",
        "Peter Marinescu",
        "Sven Starzer",
    ],
    author_email=[
        "max.heikenfeld@physics.ox.ac.uk",
        "william.jones@physics.ox.ac.uk",
        "senf@tropos.de",
        "sean.freeman@uah.edu",
        "julia.kukulies@gu.se",
        "peter.marinescu@colostate.edu",
        "sven.starzer@proton.me",
    ],
    license="BSD-3-Clause License",
>>>>>>> 51e211db
    packages=get_packages(PACKAGE_NAME),
    install_requires=get_requirements("requirements.txt"),
    test_requires=["pytest"],
    zip_safe=False,
)<|MERGE_RESOLUTION|>--- conflicted
+++ resolved
@@ -72,8 +72,6 @@
 
 
 setup(
-<<<<<<< HEAD
-=======
     name=PACKAGE_NAME,
     version=get_version(PACKAGE_NAME),
     description="Tracking and object-based analysis of clouds",
@@ -99,7 +97,6 @@
         "sven.starzer@proton.me",
     ],
     license="BSD-3-Clause License",
->>>>>>> 51e211db
     packages=get_packages(PACKAGE_NAME),
     install_requires=get_requirements("requirements.txt"),
     test_requires=["pytest"],
