"""
This code is from the python documentation and is
designed to read in the version number.
See: https://packaging.python.org/en/latest/guides/single-sourcing-package-version/
"""

from setuptools import setup
from pathlib import Path


def read(pkg_name):
    init_fname = Path(__file__).parent / pkg_name / "__init__.py"
    with open(init_fname, "r") as fp:
        return fp.read()


def get_version(pkg_name):
    for line in read(pkg_name).splitlines():
        if line.startswith("__version__"):
            delim = '"' if '"' in line else "'"
            return line.split(delim)[1]
    else:
        raise RuntimeError("Unable to find version string.")


def get_requirements(requirements_filename):
    requirements_file = Path(__file__).parent / requirements_filename
    assert requirements_file.exists()
    with open(requirements_file) as f:
        requirements = [
            line.strip() for line in f.readlines() if not line.startswith("#")
        ]
    # Iris has a different name on PyPI...
    if "iris" in requirements:
        requirements.remove("iris")
        requirements.append("scitools-iris")
    return requirements


def get_packages(package_name):
    package = Path(package_name)
    packages = [
        str(path.parent).replace("/", ".") for path in package.rglob("__init__.py")
    ]
    return packages


PACKAGE_NAME = "tobac"

# See classifiers list at: https://pypi.org/classifiers/
CLASSIFIERS = [
    "Development Status :: 5 - Production/Stable",
    "Environment :: Console",
    "Intended Audience :: Education",
    "Intended Audience :: Science/Research",
    "Intended Audience :: Developers",
    "License :: OSI Approved :: BSD License",
    "Operating System :: POSIX :: Linux",
    "Operating System :: MacOS :: MacOS X",
    "Operating System :: Microsoft :: Windows",
    "Programming Language :: Python",
    "Programming Language :: Python :: 3",
    "Programming Language :: Python :: 3 :: Only",
    "Programming Language :: Python :: 3.9",
    "Programming Language :: Python :: 3.10",
    "Programming Language :: Python :: 3.11",
    "Programming Language :: Python :: 3.12",
    "Programming Language :: Python :: 3.13",
    "Topic :: Scientific/Engineering",
    "Topic :: Scientific/Engineering :: Atmospheric Science",
]


setup(
<<<<<<< HEAD
    name=PACKAGE_NAME,
    version=get_version(PACKAGE_NAME),
    description="Tracking and object-based analysis of clouds",
    url="http://github.com/tobac-project/tobac",
    classifiers=CLASSIFIERS,
    python_requires=">=3.9,<3.14",
    author=[
        "Max Heikenfeld",
        "William Jones",
        "Fabian Senf",
        "Sean Freeman",
        "Julia Kukulies",
        "Peter Marinescu",
        "Sven Starzer",
    ],
    author_email=[
        "max.heikenfeld@physics.ox.ac.uk",
        "william.jones@physics.ox.ac.uk",
        "senf@tropos.de",
        "sean.freeman@uah.edu",
        "julia.kukulies@gu.se",
        "peter.marinescu@colostate.edu",
        "sven.starzer@proton.me",
    ],
    license="BSD-3-Clause License",
=======
>>>>>>> eac0cadf
    packages=get_packages(PACKAGE_NAME),
    install_requires=get_requirements("requirements.txt"),
    test_requires=["pytest"],
    zip_safe=False,
)<|MERGE_RESOLUTION|>--- conflicted
+++ resolved
@@ -72,34 +72,6 @@
 
 
 setup(
-<<<<<<< HEAD
-    name=PACKAGE_NAME,
-    version=get_version(PACKAGE_NAME),
-    description="Tracking and object-based analysis of clouds",
-    url="http://github.com/tobac-project/tobac",
-    classifiers=CLASSIFIERS,
-    python_requires=">=3.9,<3.14",
-    author=[
-        "Max Heikenfeld",
-        "William Jones",
-        "Fabian Senf",
-        "Sean Freeman",
-        "Julia Kukulies",
-        "Peter Marinescu",
-        "Sven Starzer",
-    ],
-    author_email=[
-        "max.heikenfeld@physics.ox.ac.uk",
-        "william.jones@physics.ox.ac.uk",
-        "senf@tropos.de",
-        "sean.freeman@uah.edu",
-        "julia.kukulies@gu.se",
-        "peter.marinescu@colostate.edu",
-        "sven.starzer@proton.me",
-    ],
-    license="BSD-3-Clause License",
-=======
->>>>>>> eac0cadf
     packages=get_packages(PACKAGE_NAME),
     install_requires=get_requirements("requirements.txt"),
     test_requires=["pytest"],
